defmodule CalendarTest do
  use ExUnit.Case, async: true
  import Postgrex.TestHelper
  alias Postgrex, as: P

  setup do
    opts = [database: "postgrex_test", backoff_type: :stop]
    {:ok, pid} = P.start_link(opts)
    {:ok, [pid: pid]}
  end

  test "decode time", context do
    assert [[~T[00:00:00.000000]]] = query("SELECT time '00:00:00'", [])
    assert [[~T[01:02:03.000000]]] = query("SELECT time '01:02:03'", [])
    assert [[~T[23:59:59.000000]]] = query("SELECT time '23:59:59'", [])
    assert [[~T[04:05:06.000000]]] = query("SELECT time '04:05:06 PST'", [])
    assert [[~T[04:05:06.000000]]] = query("SELECT time '04:05:06-8'", [])
    assert [[~T[04:05:06.000000]]] = query("SELECT time '04:05:06-8'", [])

    assert [[~T[00:00:00.123000]]] = query("SELECT time '00:00:00.123'", [])
    assert [[~T[00:00:00.123456]]] = query("SELECT time '00:00:00.123456'", [])
    assert [[~T[01:02:03.123456]]] = query("SELECT time '01:02:03.123456'", [])
  end

  test "decode timetz", context do
    assert [[~T[00:00:00.000000]]] = query("SELECT time with time zone '00:00:00 UTC'", [])
    assert [[~T[01:02:03.000000]]] = query("SELECT time with time zone '01:02:03 UTC'", [])
    assert [[~T[23:00:00.000000]]] = query("SELECT time with time zone '00:00:00+1'", [])
    assert [[~T[01:00:00.000000]]] = query("SELECT time with time zone '23:00:00-2'", [])

    assert :ok = query("SET SESSION TIME ZONE UTC", [])

    assert [[~T[23:59:59.000000]]] = query("SELECT time with time zone '23:59:59'", [])
    assert [[~T[12:05:06.000000]]] = query("SELECT time with time zone '04:05:06 PST'", [])
    assert [[~T[12:05:06.000000]]] = query("SELECT time with time zone '04:05:06-8'", [])

    assert [[~T[00:00:00.123000]]] = query("SELECT time with time zone '00:00:00.123'", [])
    assert [[~T[00:00:00.123456]]] = query("SELECT time with time zone '00:00:00.123456 UTC'", [])
    assert [[~T[01:02:03.123456]]] = query("SELECT time with time zone '01:02:03.123456'", [])

    assert [[~T[01:02:03.123456]]] = query("SELECT time with time zone '16:01:03.123456+1459'", [])

    assert [[~T[16:01:03.123456]]] = query("SELECT time with time zone '01:02:03.123456-1459'", [])

    assert :ok = query("SET SESSION TIME ZONE +1", [])

    assert [[~T[12:05:06.000000]]] = query("SELECT time with time zone '04:05:06 PST'", [])
    assert [[~T[12:05:06.000000]]] = query("SELECT time with time zone '04:05:06-8'", [])
    assert [[~T[01:02:03.123456]]] = query("SELECT time with time zone '01:02:03.123456 UTC'", [])
  end

  test "decode date", context do
    assert [[~D[0001-01-01]]] = query("SELECT date '0001-01-01'", [])
    assert [[~D[0001-02-03]]] = query("SELECT date '0001-02-03'", [])
    assert [[~D[2013-09-23]]] = query("SELECT date '2013-09-23'", [])

    assert [[~D[0000-01-01]]] = query("SELECT date 'January 1, 1 BC'", [])
    assert [[~D[9999-12-31]]] = query("SELECT date '9999-12-31'", [])
  end

  test "decode date lower bound error", context do
    assert_raise ArgumentError, fn ->
      query("SELECT date 'December 31, 2 BC'", [])
    end
  end

  test "decode date upper bound error", context do
    assert_raise ArgumentError, fn ->
      query("SELECT date '10000-01-01'", [])
    end
  end

  test "decode timestamp", context do
    assert [[~N[2001-01-01 00:00:00.000000]]] =
      query("SELECT timestamp '2001-01-01 00:00:00'", [])

    assert :ok = query("SET SESSION TIME ZONE UTC", [])
    assert [[~N[2013-09-23 14:04:37.123000]]] =
      query("SELECT timestamp '2013-09-23 14:04:37.123'", [])

    assert [[~N[2013-09-23 14:04:37.000000]]] =
      query("SELECT timestamp '2013-09-23 14:04:37 PST'", [])

    assert [[~N[2013-09-23 14:04:37.000000]]] =
      query("SELECT timestamp '2013-09-23 14:04:37-8'", [])

    assert :ok = query("SET SESSION TIME ZONE +1", [])
    assert [[~N[2013-09-23 14:04:37.000000]]] =
      query("SELECT timestamp '2013-09-23 14:04:37 PST'", [])

    assert [[~N[1980-01-01 00:00:00.123456]]] =
      query("SELECT timestamp '1980-01-01 00:00:00.123456'", [])
  end

  test "decode timestamptz", context do
    assert [[%DateTime{year: 2001, month: 1, day: 1, hour: 0, minute: 0,
                       second: 0, microsecond: {0, 6},
                       time_zone: "Etc/UTC", utc_offset: 0}]] =
     query("SELECT timestamp with time zone '2001-01-01 00:00:00 UTC'", [])

    assert :ok = query("SET SESSION TIME ZONE UTC", [])
    assert [[%DateTime{year: 2013, month: 9, day: 23, hour: 14, minute: 4,
                       second: 37, microsecond: {123000, 6},
                       time_zone: "Etc/UTC", utc_offset: 0}]] =
    query("SELECT timestamp with time zone '2013-09-23 14:04:37.123'", [])

    assert [[%DateTime{year: 2013, month: 9, day: 23, hour: 22, minute: 4,
                       second: 37, microsecond: {0, 6},
                       time_zone: "Etc/UTC", utc_offset: 0}]] =
    query("SELECT timestamp with time zone '2013-09-23 14:04:37 PST'", [])
    assert [[%DateTime{year: 2013, month: 9, day: 23, hour: 22, minute: 4,
                       second: 37, microsecond: {0, 6},
                       time_zone: "Etc/UTC", utc_offset: 0}]] =
    query("SELECT timestamp with time zone '2013-09-23 14:04:37-8'", [])

    assert :ok = query("SET SESSION TIME ZONE +1", [])

    assert [[%DateTime{year: 2013, month: 9, day: 23, hour: 22, minute: 4,
                       second: 37, microsecond: {0, 6},
                       time_zone: "Etc/UTC", utc_offset: 0}]] =
      query("SELECT timestamp with time zone '2013-09-23 14:04:37 PST'", [])
    assert [[%DateTime{year: 2013, month: 9, day: 23, hour: 22, minute: 4,
                       second: 37, microsecond: {0, 6},
                       time_zone: "Etc/UTC", utc_offset: 0}]] =
      query("SELECT timestamp with time zone '2013-09-23 14:04:37-8'", [])

    assert [[%DateTime{year: 1980, month: 1, day: 1, hour: 0, minute: 0,
                       second: 0, microsecond: {123456, 6},
                       time_zone: "Etc/UTC", utc_offset: 0}]] =
      query("SELECT timestamp with time zone '1980-01-01 01:00:00.123456'", [])
  end

  test "encode time", context do
    assert [["00:00:00"]] = query("SELECT $1::time::text", [~T[00:00:00.0000]])
    assert [["01:02:03"]] = query("SELECT $1::time::text", [~T[01:02:03]])
    assert [["23:59:59"]] = query("SELECT $1::time::text", [~T[23:59:59]])
    assert [["04:05:06.123456"]] = query("SELECT $1::time::text", [~T[04:05:06.123456]])
  end

  test "encode timetz", context do
    assert :ok = query("SET SESSION TIME ZONE UTC", [])

    assert [["00:00:00+00"]] = query("SELECT $1::timetz::text", [~T[00:00:00.0000]])
    assert [["01:02:03+00"]] = query("SELECT $1::timetz::text", [~T[01:02:03]])
    assert [["23:59:59+00"]] = query("SELECT $1::timetz::text", [~T[23:59:59]])
    assert [["04:05:06.123456+00"]] = query("SELECT $1::timetz::text", [~T[04:05:06.123456]])

    assert :ok = query("SET SESSION TIME ZONE +1", [])

    assert [["04:05:06.123456+00"]] = query("SELECT $1::timetz::text", [~T[04:05:06.123456]])
  end

  test "encode date", context do
    assert [["0001-01-01"]] = query("SELECT $1::date::text", [~D[0001-01-01]])
    assert [["0001-02-03"]] = query("SELECT $1::date::text", [~D[0001-02-03]])
    assert [["2013-09-23"]] = query("SELECT $1::date::text", [~D[2013-09-23]])
    assert [["1999-12-31"]] = query("SELECT $1::date::text", [~D[1999-12-31]])
  end

<<<<<<< HEAD
  test "encode non Calendar.ISO date, datetime and naive datetime", context do
=======
  test "encode non Calendar.ISO date", context do
>>>>>>> 611f3a66
    defmodule OtherCalendar do
    end

    assert_raise DBConnection.EncodeError, ~r/Postgrex expected a %Date{} in the `Calendar.ISO` calendar/, fn ->
      assert [["1999-12-31"]] = query("SELECT $1::date::text", [%{~D[1999-12-31] | calendar: OtherCalendar}])
    end
<<<<<<< HEAD

    # Timestamp
    assert_raise DBConnection.EncodeError, ~r/Postgrex expected a %NaiveDateTime{} in the `Calendar.ISO` calendar/, fn ->
      assert [["1999-12-31"]] = query("SELECT $1::timestamp::text",
        [%{~N[1999-12-31 11:00:00Z] | calendar: OtherCalendar}])
    end

    assert_raise DBConnection.EncodeError, ~r/Postgrex expected a %DateTime{} in the `Calendar.ISO` calendar/, fn ->
      assert [["1999-12-31"]] = query("SELECT $1::timestamp::text",
        [%{~U[2010-10-10 10:10:10Z] | calendar: OtherCalendar}])
    end

    # Timestampz
    assert_raise DBConnection.EncodeError, ~r/Postgrex expected a %NaiveDateTime{} in the `Calendar.ISO` calendar/, fn ->
      assert [["1999-12-31"]] = query("SELECT $1::timestamp with time zone::text",
        [%{~N[1999-12-31 11:00:00Z] | calendar: OtherCalendar}])
    end

    assert_raise DBConnection.EncodeError, ~r/Postgrex expected a %DateTime{} in the `Calendar.ISO` calendar/, fn ->
      assert [["1999-12-31"]] = query("SELECT $1::timestamp with time zone::text",
        [%{~U[2010-10-10 10:10:10Z] | calendar: OtherCalendar}])
    end

    # Time
    assert_raise DBConnection.EncodeError, ~r/Postgrex expected a %Time{} in the `Calendar.ISO` calendar/, fn ->
      assert [["1999-12-31"]] = query("SELECT $1::time::text",
      [%{~T[10:10:10] | calendar: OtherCalendar}])
    end

    # Time with zone
    assert_raise DBConnection.EncodeError, ~r/Postgrex expected a %Time{} in the `Calendar.ISO` calendar/, fn ->
      assert [["1999-12-31"]] = query("SELECT $1::timetz::text",
      [%{~T[10:10:10] | calendar: OtherCalendar}])
    end
=======
>>>>>>> 611f3a66
  end

  test "encode timestamp", context do
    assert [["2001-01-01 00:00:00"]] =
      query("SELECT $1::timestamp::text", [~N[2001-01-01 00:00:00.000000]])

    assert :ok = query("SET SESSION TIME ZONE UTC", [])
    assert [["2013-09-23 14:04:37.123"]] =
      query("SELECT $1::timestamp::text", [~N[2013-09-23 14:04:37.123000]])

    assert [["2013-09-23 14:04:37"]] =
      query("SELECT $1::timestamp::text", [~N[2013-09-23 14:04:37.000000]])

    assert :ok = query("SET SESSION TIME ZONE +1", [])

    assert [["2013-09-23 14:04:37"]] =
      query("SELECT $1::timestamp::text", [~N[2013-09-23 14:04:37.000000]])

    assert [["1980-01-01 00:00:00.123456"]] =
      query("SELECT $1::timestamp::text", [~N[1980-01-01 00:00:00.123456]])

    assert [["1980-01-01 00:00:00.123456"]] =
      query("SELECT $1::timestamp::text", [DateTime.from_naive!(~N[1980-01-01 00:00:00.123456], "Etc/UTC")])
  end

  test "encode timestamptz", context do
    assert :ok = query("SET SESSION TIME ZONE UTC", [])

    assert [["2001-01-01 00:00:00+00"]] =
      query("SELECT $1::timestamp with time zone::text",
            [%DateTime{year: 2001, month: 1, day: 1, hour: 0, minute: 0,
                second: 0, microsecond: {0, 6}, time_zone: "Etc/UTC",
                zone_abbr: "UTC", utc_offset: 0, std_offset: 0}])

    assert [["2013-09-23 14:04:37.123+00"]] =
      query("SELECT $1::timestamp with time zone::text",
            [%DateTime{year: 2013, month: 9, day: 23, hour: 14, minute: 4,
                       second: 37, microsecond: {123000, 6},
                       time_zone: "Etc/UTC", zone_abbr: "UTC", utc_offset: 0,
                       std_offset: 0}])

    assert_raise ArgumentError, ~r"is not in UTC",
      fn() ->
        query("SELECT $1::timestamp with time zone::text",
            [%DateTime{year: 2013, month: 9, day: 23, hour: 14, minute: 4,
                       second: 37, microsecond: {123000, 6},
                       time_zone: "PST", zone_abbr: "PST", utc_offset: -8,
                       std_offset: 0}])
      end

    assert :ok = query("SET SESSION TIME ZONE +1", [])

    assert [["2013-09-23 15:04:37.123+01"]] =
      query("SELECT $1::timestamp with time zone::text",
            [%DateTime{year: 2013, month: 9, day: 23, hour: 14, minute: 4,
                       second: 37, microsecond: {123000, 6},
                       time_zone: "Etc/UTC", zone_abbr: "UTC", utc_offset: 0,
                       std_offset: 0}])

    assert [["1980-01-01 01:00:00.123456+01"]] =
      query("SELECT $1::timestamp with time zone::text",
            [%DateTime{year: 1980, month: 1, day: 1, hour: 0, minute: 0,
                       second: 0, microsecond: {123456, 6},
                       time_zone: "Etc/UTC", zone_abbr: "UTC", utc_offset: 0,
                       std_offset: 0}])
  end

  test "persist timestamp and timestamptz", context  do
    assert :ok = query("SET SESSION TIME ZONE +1", [])
    assert :ok = query("INSERT INTO calendar VALUES (timestamp without time zone '2001-01-01 00:00:00', timestamp with time zone '2001-01-01 00:00:00 UTC')", [])

    assert [[~N[2001-01-01 00:00:00.000000],
             %DateTime{year: 2001,  month: 1, day: 1, hour: 0, minute: 0,
                       second: 0}]] =
      query("SELECT a, b FROM calendar", [])

    assert :ok = query("SET SESSION TIME ZONE +2", [])

    assert [[~N[2001-01-01 00:00:00.000000],
             %DateTime{year: 2001,  month: 1, day: 1, hour: 0, minute: 0,
                       second: 0}]] =
      query("SELECT a, b FROM calendar", [])
  end
end<|MERGE_RESOLUTION|>--- conflicted
+++ resolved
@@ -157,18 +157,13 @@
     assert [["1999-12-31"]] = query("SELECT $1::date::text", [~D[1999-12-31]])
   end
 
-<<<<<<< HEAD
-  test "encode non Calendar.ISO date, datetime and naive datetime", context do
-=======
-  test "encode non Calendar.ISO date", context do
->>>>>>> 611f3a66
+  test "encode non Calendar.ISO data types", context do
     defmodule OtherCalendar do
     end
 
     assert_raise DBConnection.EncodeError, ~r/Postgrex expected a %Date{} in the `Calendar.ISO` calendar/, fn ->
       assert [["1999-12-31"]] = query("SELECT $1::date::text", [%{~D[1999-12-31] | calendar: OtherCalendar}])
     end
-<<<<<<< HEAD
 
     # Timestamp
     assert_raise DBConnection.EncodeError, ~r/Postgrex expected a %NaiveDateTime{} in the `Calendar.ISO` calendar/, fn ->
@@ -203,8 +198,6 @@
       assert [["1999-12-31"]] = query("SELECT $1::timetz::text",
       [%{~T[10:10:10] | calendar: OtherCalendar}])
     end
-=======
->>>>>>> 611f3a66
   end
 
   test "encode timestamp", context do
