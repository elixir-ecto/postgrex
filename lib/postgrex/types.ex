defmodule Postgrex.Types do
  @moduledoc """
  Encodes and decodes between Postgres' protocol and Elixir values.
  """

  alias Postgrex.TypeInfo
  import Postgrex.BinaryUtils

  @typedoc """
  Postgres internal identifier that maps to a type. See
  http://www.postgresql.org/docs/9.4/static/datatype-oid.html.
  """
  @type oid :: pos_integer

  @typedoc """
  State used by the encoder/decoder functions
  """
  @opaque state :: {module, :ets.tid}

  @typedoc """
  Term used to describe type information
  """
  @opaque type :: module | {module, [oid], [type]} | {module, nil, state}

  ### BOOTSTRAP TYPES AND EXTENSIONS ###

  @doc false
  @spec new(module) :: state
  def new(module) do
    {module, :ets.new(__MODULE__, [:protected, {:read_concurrency, true}])}
  end

  @doc false
  @spec owner(state) :: {:ok, pid} | :error
  def owner({_, table}) do
    case :ets.info(table, :owner) do
      owner when is_pid(owner) ->
        {:ok, owner}
      :undefined ->
        :error
    end
  end

  @doc false
  @spec bootstrap_query({pos_integer, non_neg_integer, non_neg_integer}, state) :: binary | nil
  def bootstrap_query(version, {_, table}) do
    case :ets.info(table, :size) do
      0 ->
        # avoid loading information about table-types
        # since there might be a lot them and most likely
        # they won't be used; subsequent bootstrap will
        # fetch them along with any other "new" types
        filter_oids =
          """
          WHERE (t.typrelid = 0)
          AND (t.typelem = 0 OR t.typelem NOT IN (SELECT oid FROM pg_catalog.pg_type WHERE typrelid!=0))
          """
        build_bootstrap_query(version, filter_oids)
      _ ->
        nil
    end
  end

  defp build_bootstrap_query(version, filter_oids) do
    {typelem, join_domain} =
      if version >= {9, 0, 0} do
        {"coalesce(d.typelem, t.typelem)",
         "LEFT JOIN pg_type AS d ON t.typbasetype = d.oid"}
      else
        {"t.typelem", ""}
      end

    {rngsubtype, join_range} =
      if version >= {9, 2, 0} do
        {"coalesce(r.rngsubtype, 0)",
         "LEFT JOIN pg_range AS r ON r.rngtypid = t.oid OR (t.typbasetype <> 0 AND r.rngtypid = t.typbasetype)"}
      else
        {"0", ""}
      end

<<<<<<< HEAD
=======
    filter_oids =
      case oids do
        [] ->
          ""
        _  ->
          # equiv to `WHERE t.oid NOT IN (SELECT unnest(ARRAY[#{Enum.join(oids, ",")}]))`
          # `unnest` is not supported in redshift or postgres version prior to 8.4
          """
          WHERE t.oid::INT NOT IN (
            SELECT (ARRAY[#{Enum.join(oids, ",")}])[i]
            FROM generate_series(1, #{length(oids)}) AS i
          )
          """
      end

>>>>>>> 50bdb724
    """
    SELECT t.oid, t.typname, t.typsend, t.typreceive, t.typoutput, t.typinput,
           #{typelem}, #{rngsubtype}, ARRAY (
      SELECT a.atttypid
      FROM pg_attribute AS a
      WHERE a.attrelid = t.typrelid AND a.attnum > 0 AND NOT a.attisdropped
      ORDER BY a.attnum
    )
    FROM pg_type AS t
    #{join_domain}
    #{join_range}
    #{filter_oids}
    """
  end

  @doc false
  @spec reload_query({pos_integer, non_neg_integer, non_neg_integer}, [oid, ...], state) :: binary | nil
  def reload_query(version, oids, {_, table}) do
    case Enum.reject(oids, &:ets.member(table, &1)) do
      [] ->
        nil
      oids ->
        build_bootstrap_query(version, "WHERE t.oid IN (#{Enum.join(oids, ", ")})")
    end
  end

  @doc false
  @spec build_type_info(binary) :: TypeInfo.t
  def build_type_info(row) do
    [oid,
      type,
      send,
      receive,
      output,
      input,
      array_oid,
      base_oid,
      comp_oids] = row_decode(row)
    oid = String.to_integer(oid)
    array_oid = String.to_integer(array_oid)
    base_oid = String.to_integer(base_oid)
    comp_oids = parse_oids(comp_oids)

    %TypeInfo{
      oid: oid,
      type: :binary.copy(type),
      send: :binary.copy(send),
      receive: :binary.copy(receive),
      output: :binary.copy(output),
      input: :binary.copy(input),
      array_elem: array_oid,
      base_type: base_oid,
      comp_elems: comp_oids}
  end

  @doc false
  @spec associate_type_infos([TypeInfo.t], state) :: :ok
  def associate_type_infos(type_infos, {module, table}) do
    _ = for %TypeInfo{oid: oid} = type_info <- type_infos do
      true = :ets.insert_new(table, {oid, type_info, nil})
    end
    _ = for %TypeInfo{oid: oid} = type_info <- type_infos do
      info = find(type_info, :any, module, table)
      true = :ets.update_element(table, oid, {3, info})
    end
    :ok
  end

  defp find(type_info, formats, module, table) do
    case apply(module, :find, [type_info, formats]) do
      {:super_binary, extension, nil} ->
        {:binary, {extension, nil, {module, table}}}
      {:super_binary, extension, sub_oids} when formats == :any ->
        super_find(sub_oids, extension, module, table) ||
          find(type_info, :text, module, table)
      {:super_binary, extension, sub_oids} ->
        super_find(sub_oids, extension, module, table)
      nil ->
        nil
      info ->
        info
    end
  end

  defp super_find(sub_oids, extension, module, table) do
    case sub_find(sub_oids, module, table, []) do
      {:ok, sub_types} ->
        {:binary, {extension, sub_oids, sub_types}}
      :error ->
        nil
    end
  end

  defp sub_find([oid | oids], module, table, acc) do
    case :ets.lookup(table, oid) do
      [{_, _, {:binary, types}}] ->
        sub_find(oids, module, table, [types | acc])
      [{_, type_info, _}] ->
        case find(type_info, :binary, module, table) do
          {:binary, types} ->
            sub_find(oids, module, table, [types | acc])
          nil ->
            :error
        end
      [] ->
        :error
    end
  end
  defp sub_find([], _, _, acc) do
    {:ok, Enum.reverse(acc)}
  end

  defp row_decode(<<>>), do: []
  defp row_decode(<<-1::int32, rest::binary>>) do
    [nil | row_decode(rest)]
  end
  defp row_decode(<<len::uint32, value::binary(len), rest::binary>>) do
    [value | row_decode(rest)]
  end

  defp parse_oids(nil) do
    []
  end

  defp parse_oids("{}") do
    []
  end

  defp parse_oids("{" <> rest) do
    parse_oids(rest, [])
  end

  defp parse_oids(bin, acc) do
    case Integer.parse(bin) do
      {int, "," <> rest} -> parse_oids(rest, [int|acc])
      {int, "}"}         -> Enum.reverse([int|acc])
    end
  end

  ### TYPE ENCODING / DECODING ###

  @doc """
  Defines a type module with custom extensions and options.

  `Postgrex.Types.define/3` must be called on its own file, outside of
  any module and function, as it only needs to be defined once during
  compilation.

  Type modules are given to Postgrex on `start_link` via the `:types`
  option and are used to control how Postgrex encodes and decodes data
  coming from Postgrex.

  For example, to define a new type module with a custom extension
  called `MyExtension` while also changing `Postgrex`'s default
  behaviour regarding binary decoding, you may create a new file
  called "lib/my_app/postgrex_types.ex" with the following:

      Postgrex.Types.define(MyApp.PostgrexTypes, [MyExtension], [decode_binary: :reference])

  The line above will define a new module, called `MyApp.PostgrexTypes`
  which can be passed as `:types` when starting Postgrex. The type module
  works by rewriting and inlining the extensions' encode and decode
  expressions in an optimal fashion for postgrex to encode parameters and
  decode multiple rows at a time.

  ## Extensions

  Extensions is a list of `Postgrex.Extension` modules or a 2-tuple
  containing the module and a keyword list. The keyword, defaulting
  to `[]`, will be passed to the modules `init/1` callback.

  Extensions at the front of the list will take priority over later
  extensions when the `matching/1` callback returns have conflicting
  matches. If an extension is not provided for a type then Postgrex
  will fallback to default encoding/decoding methods where possible.
  All extensions that ship as part of Postgrex are included out of the
  box.

  See `Postgrex.Extension` for more information on extensions.

  ## Options

    * `:null` - The atom to use as a stand in for postgres' `NULL` in
      encoding and decoding. The module attribute `@null` is registered
      with the value so that extension can access the value if desired
      (default: `nil`);

    * `:decode_binary` - Either `:copy` to copy binary values when decoding
      with default extensions that return binaries or `:reference` to use a
      reference counted binary of the binary received from the socket.
      Referencing a potentially larger binary can be more efficient if the binary
      value is going to be garbaged collected soon because a copy is avoided.
      However the larger binary can not be garbage collected until all references
      are garbage collected (default: `:copy`);

    * `:json` - The JSON module to encode and decode JSON binaries, calls
      `module.encode_to_iodata!/1` to encode and `module.decode!/1` to decode.
      If `nil` then no default JSON handling
      (default: `Application.get_env(:postgrex, :json_library, Jason)`);

    * `:bin_opt_info` - Either `true` to enable binary optimisation information,
      or `false` to disable, for more information see `Kernel.SpecialForms.<<>>/1`
      in Elixir (default: `false`);

    * `:debug_defaults` - Generate debug information when building default
      extensions so they point to the proper source. Enabling such option
      will increase the time to compile the type module (default: `false`);

  """
  def define(module, extensions, opts \\ []) do
    Postgrex.TypeModule.define(module, extensions, opts)
  end

  @doc false
  @spec encode_params([term], [type], state) :: iodata | :error
  def encode_params(params, types, {mod, _}) do
    apply(mod, :encode_params, [params, types])
  end

  @doc false
  @spec decode_rows(binary, [type], [row], state) ::
    {:more, iodata, [row], non_neg_integer} | {:ok, [row], binary} when row: var
  def decode_rows(binary, types, rows, {mod, _}) do
    apply(mod, :decode_rows, [binary, types, rows])
  end

  @doc false
  @spec fetch(oid, state) ::
    {:ok, {:binary | :text, type}} | {:error, TypeInfo.t | nil, module}
  def fetch(oid, {mod, table}) do
    try do
      :ets.lookup_element(table, oid, 3)
    rescue
      ArgumentError ->
        {:error, nil, mod}
    else
      {_, _} = info ->
        {:ok, info}
      nil ->
        fetch_type_info(oid, mod, table)
    end
  end

  defp fetch_type_info(oid, mod, table) do
    try do
      :ets.lookup_element(table, oid, 2)
    rescue
      ArgumentError ->
        {:error, nil, mod}
    else
      type_info ->
        {:error, type_info, mod}
    end
  end
end<|MERGE_RESOLUTION|>--- conflicted
+++ resolved
@@ -56,6 +56,7 @@
           AND (t.typelem = 0 OR t.typelem NOT IN (SELECT oid FROM pg_catalog.pg_type WHERE typrelid!=0))
           """
         build_bootstrap_query(version, filter_oids)
+
       _ ->
         nil
     end
@@ -78,24 +79,6 @@
         {"0", ""}
       end
 
-<<<<<<< HEAD
-=======
-    filter_oids =
-      case oids do
-        [] ->
-          ""
-        _  ->
-          # equiv to `WHERE t.oid NOT IN (SELECT unnest(ARRAY[#{Enum.join(oids, ",")}]))`
-          # `unnest` is not supported in redshift or postgres version prior to 8.4
-          """
-          WHERE t.oid::INT NOT IN (
-            SELECT (ARRAY[#{Enum.join(oids, ",")}])[i]
-            FROM generate_series(1, #{length(oids)}) AS i
-          )
-          """
-      end
-
->>>>>>> 50bdb724
     """
     SELECT t.oid, t.typname, t.typsend, t.typreceive, t.typoutput, t.typinput,
            #{typelem}, #{rngsubtype}, ARRAY (
