--- conflicted
+++ resolved
@@ -4,12 +4,7 @@
   @type t :: %Postgrex.Stream{}
 end
 defmodule Postgrex.Cursor do
-<<<<<<< HEAD
   defstruct [:portal, :ref, :connection_id, :mode]
-=======
-  @moduledoc false
-  defstruct [:portal, :ref, :connection_id, :max_rows]
->>>>>>> 940c1126
   @type t :: %Postgrex.Cursor{}
 end
 defmodule Postgrex.Copy do
