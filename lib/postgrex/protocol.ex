defmodule Postgrex.Protocol do
  @moduledoc false

  alias Postgrex.{Types, TypeServer, Query, Cursor, Copy}
  import Postgrex.{Messages, BinaryUtils}
  require Logger
  use DBConnection

  @timeout 15_000
  @sock_opts [packet: :raw, mode: :binary, active: false]
  @max_packet 64 * 1024 * 1024
  @nonposix_errors [:closed, :timeout]
  @max_rows 500
  @text_type_oid 25

  defstruct sock: nil,
            connection_id: nil,
            connection_key: nil,
            peer: nil,
            types: nil,
            null: nil,
            timeout: nil,
            parameters: %{},
            queries: nil,
            postgres: :idle,
            transactions: :strict,
            buffer: nil,
            disconnect_on_error_codes: []

  @type state :: %__MODULE__{
          sock: {module, any},
          connection_id: nil | pos_integer,
          connection_key: nil | pos_integer,
          peer: nil | {:inet.ip_address(), :inet.port_number()},
          types: nil | module,
          null: atom,
          timeout: timeout,
          parameters: %{binary => binary} | reference,
          queries: nil | :ets.tid(),
          postgres: DBConnection.status() | {DBConnection.status(), reference},
          transactions: :strict | :naive,
          buffer: nil | binary | :active_once,
          disconnect_on_error_codes: [atom()]
        }

  @type notify :: (binary, binary -> any)

  defmacrop new_status(opts, fields \\ []) do
    defaults =
      quote(
        do: [
          notify: notify(unquote(opts)),
          mode: mode(unquote(opts)),
          messages: [],
          prepare: false
        ]
      )

    {:%{}, [], Keyword.merge(defaults, fields)}
  end

  @spec connect(Keyword.t()) ::
          {:ok, state}
          | {:error, Postgrex.Error.t() | %DBConnection.ConnectionError{}}
  def connect(opts) do
    endpoints = endpoints(opts)

    timeout = opts[:timeout] || @timeout
    sock_opts = [send_timeout: timeout] ++ (opts[:socket_options] || [])
    ssl? = opts[:ssl] || false
    types_mod = Keyword.fetch!(opts, :types)
    disconnect_on_error_codes = opts[:disconnect_on_error_codes] || []
    target_server_type = opts[:target_server_type] || :any

    transactions =
      case opts[:transactions] || :naive do
        :naive -> :naive
        :strict -> :strict
      end

    prepare =
      case opts[:prepare] || :named do
        :named -> :named
        :unnamed -> :unnamed
      end

    s = %__MODULE__{
      timeout: timeout,
      postgres: :idle,
      transactions: transactions,
      disconnect_on_error_codes: disconnect_on_error_codes
    }

    connect_timeout = Keyword.get(opts, :connect_timeout, timeout)

    status = %{
      opts: opts,
      types_mod: types_mod,
      types_key: nil,
      types_lock: nil,
      prepare: prepare,
      messages: [],
      ssl: ssl?,
      target_server_type: target_server_type
    }

    connect_endpoints(endpoints, sock_opts ++ @sock_opts, connect_timeout, s, status, [])
  end

  defp endpoints(opts) do
    port = opts[:port] || 5432

    case Keyword.fetch(opts, :socket) do
      {:ok, file} ->
        [{{:local, file}, 0, []}]

      :error ->
        case Keyword.fetch(opts, :socket_dir) do
          {:ok, dir} ->
            [{{:local, "#{dir}/.s.PGSQL.#{port}"}, 0, []}]

          :error ->
            case Keyword.fetch(opts, :endpoints) do
              {:ok, endpoints} when is_list(endpoints) ->
                Enum.map(endpoints, fn
                  {hostname, port} -> {to_charlist(hostname), port, []}
                  {hostname, port, extra_opts} -> {to_charlist(hostname), port, extra_opts}
                end)

              {:ok, _} ->
                raise ArgumentError, "expected :endpoints to be a list of tuples"

              :error ->
                case Keyword.fetch(opts, :hostname) do
                  {:ok, hostname} ->
                    [{to_charlist(hostname), port, []}]

                  :error ->
                    raise ArgumentError,
                          "expected :hostname, endpoints, :socket_dir, or :socket to be given"
                end
            end
        end
    end
  end

  defp connect_endpoints(
         [{host, port, extra_opts} | remaining_endpoints],
         sock_opts,
         timeout,
         s,
         %{opts: opts, types_mod: types_mod} = status,
         previous_errors
       ) do
    types_key = if types_mod, do: {host, port, Keyword.fetch!(opts, :database)}
    opts = Config.Reader.merge(opts, extra_opts)

    status = %{status | types_key: types_key, opts: opts}

    case connect_and_handshake(host, port, sock_opts, timeout, s, status) do
      {:ok, _} = ret ->
        ret

      {:error, err} ->
        connect_endpoints(
          remaining_endpoints,
          sock_opts,
          timeout,
          s,
          status,
          [{host, port, err} | previous_errors]
        )
    end
  end

  defp connect_endpoints([], _, _, _, _, [{_, _, error}]), do: {:error, error}

  defp connect_endpoints([], _, _, _, _, errors) when is_list(errors) do
    concat_messages =
      errors
      |> Enum.reverse()
      |> Enum.map_join("\n", fn {host, port, %error_module{} = error} ->
        "  * #{host}:#{port}: (#{inspect(error_module)}) #{Exception.message(error)}"
      end)

    message = "failed to establish connection to multiple endpoints:\n\n#{concat_messages}"
    {:error, %Postgrex.Error{message: message}}
  end

  defp connect_and_handshake(host, port, sock_opts, timeout, s, status) do
    case connect(host, port, sock_opts, timeout, s) do
      {:ok, s} ->
        handshake(s, status)

      {:error, _} = error ->
        error
    end
  end

  @spec disconnect(Exception.t(), state) :: :ok
  def disconnect(_, s) do
    # cancel the request first otherwise PostgreSQL will log
    # every time the connection is explicitly disconnected
    # because the associated PID will no longer exist.
    cancel_request(s)
    sock_close(s)
    _ = recv_buffer(s)
    delete_parameters(s)
    queries_delete(s)
    :ok
  end

  @spec ping(state) ::
          {:ok, state}
          | {:disconnect, Postgrex.Error.t() | %DBConnection.ConnectionError{}, state}
  def ping(%{postgres: :transaction, transactions: :strict} = s) do
    sync_error(s, :transaction)
  end

  def ping(%{buffer: buffer} = s) do
    status = new_status([], mode: :transaction)
    s = %{s | buffer: nil}

    case msg_send(s, msg_sync(), buffer) do
      :ok when buffer == :active_once ->
        ping_recv(s, status, :active_once, buffer)

      :ok when is_binary(buffer) ->
        ping_recv(s, status, nil, buffer)

      {:disconnect, _, _} = dis ->
        dis
    end
  end

  @spec checkout(state) ::
          {:ok, state}
          | {:disconnect, Postgrex.Error.t() | %DBConnection.ConnectionError{}, state}
  def checkout(%{postgres: :transaction, transactions: :strict} = s) do
    sync_error(s, :transaction)
  end

  def checkout(%{buffer: :active_once} = s) do
    case setopts(s, [active: false], :active_once) do
      :ok -> recv_buffer(s)
      {:disconnect, _, _} = dis -> dis
    end
  end

  @spec checkin(state) ::
          {:ok, state}
          | {:disconnect, Postgrex.Error.t() | %DBConnection.ConnectionError{}, state}
  def checkin(%{postgres: :transaction, transactions: :strict} = s) do
    sync_error(s, :transaction)
  end

  def checkin(%{buffer: buffer} = s) when is_binary(buffer) do
    activate(s, buffer)
  end

  @spec handle_prepare(Postgrex.Query.t(), Keyword.t(), state) ::
          {:ok, Postgrex.Query.t(), state}
          | {:error, %ArgumentError{} | Postgrex.Error.t(), state}
          | {:error, %DBConnection.TransactionError{}, state}
          | {:disconnect, %RuntimeError{}, state}
          | {:disconnect, %DBConnection.ConnectionError{}, state}
  def handle_prepare(%Query{} = query, _, %{postgres: {_, _}} = s) do
    lock_error(s, :prepare, query)
  end

  def handle_prepare(%Query{ref: ref} = query, opts, s) when is_reference(ref) do
    # If the query already has a reference, then it means DBConnection rescued
    # a DBConnection.EncodeError and wants us to reprepare a query
    %{name: name, statement: statement} = query
    handle_prepare(%Query{name: name, statement: statement}, opts, s)
  end

  def handle_prepare(%Query{name: ""} = query, opts, s) do
    prepare = Keyword.get(opts, :postgrex_prepare, false)
    status = new_status(opts, prepare: prepare)

    case prepare do
      true -> parse_describe_close(s, status, query)
      false -> parse_describe_flush(s, status, query)
    end
  end

  def handle_prepare(%Query{} = query, opts, %{queries: nil} = s) do
    # always use unnamed if no cache
    handle_prepare(%Query{query | name: ""}, opts, s)
  end

  def handle_prepare(%Query{} = query, opts, s) do
    if new_query = cached_query(s, query) do
      {:ok, new_query, s}
    else
      prepare = Keyword.get(opts, :postgrex_prepare, false)
      status = new_status(opts, prepare: prepare)

      case prepare do
        true -> close_parse_describe(s, status, query)
        false -> close_parse_describe_flush(s, status, query)
      end
    end
  end

  @spec handle_execute(Postgrex.Parameters.t(), nil, Keyword.t(), state) ::
          {:ok, Postgrex.Parameters.t(), %{binary => binary}, state}
          | {:error, Postgrex.Error.t(), state}
  def handle_execute(%Postgrex.Parameters{} = p, nil, _, s) do
    %{parameters: parameters} = s

    case Postgrex.Parameters.fetch(parameters) do
      {:ok, parameters} ->
        {:ok, p, parameters, s}

      :error ->
        {:error, %Postgrex.Error{message: "parameters not available"}, s}
    end
  end

  @spec handle_execute(Postgrex.Query.t(), list, Keyword.t(), state) ::
          {:ok, Postgrex.Query.t(), Postgrex.Result.t() | Postgrex.Copy.t(), state}
          | {:error, %ArgumentError{} | Postgrex.Error.t(), state}
          | {:error, %DBConnection.TransactionError{}, state}
          | {:disconnect, %RuntimeError{}, state}
          | {:disconnect, %DBConnection.ConnectionError{}, state}
  def handle_execute(%Query{} = query, params, opts, s) do
    case Keyword.get(opts, :postgrex_copy, false) do
      true -> handle_execute_copy(query, params, opts, s)
      false -> handle_execute_result(query, params, opts, s)
    end
  end

  @spec handle_execute(Postgrex.Copy.t(), {:copy_data, iodata} | :copy_done, Keyword.t(), state) ::
          {:ok, Postgrex.Query.t(), Postgrex.Result.t(), state}
          | {:error, %ArgumentError{} | Postgrex.Error.t(), state}
          | {:disconnect, %RuntimeError{}, state}
          | {:disconnect, %DBConnection.ConnectionError{}, state}
  def handle_execute(%Copy{ref: ref} = copy, {:copy_data, iodata}, opts, s) do
    case s do
      %{postgres: {_, ^ref}} ->
        copy_in_data(s, copy, iodata)

      %{postgres: {_, _}} ->
        lock_error(s, :execute, copy)

      _ ->
        copy_in_data(s, new_status(opts), copy, iodata)
    end
  end

  def handle_execute(%Copy{ref: ref, query: query} = copy, :copy_done, opts, s) do
    case s do
      %{postgres: {_, ^ref}} ->
        copy_in_done(s, new_status(opts), copy)

      %{postgres: {_, _}} ->
        lock_error(s, :execute, copy)

      _ ->
        with {:ok, result, s} <- close(s, new_status(opts), copy) do
          {:ok, query, result, s}
        end
    end
  end

  defp handle_execute_result(%{ref: ref} = query, params, opts, %{postgres: {_, ref}} = s) do
    # ref in lock so query is prepared
    status = new_status(opts)

    case query do
      %{name: ""} -> bind_execute_close(s, status, query, params)
      _ -> bind_execute(s, status, query, params)
    end
  end

  defp handle_execute_result(%{} = query, _, _, %{postgres: {_, _ref}} = s) do
    lock_error(s, :execute, query)
  end

  defp handle_execute_result(query, params, opts, s) do
    if query_member?(s, query) do
      rebind_execute(s, new_status(opts), query, params)
    else
      handle_prepare_execute(query, params, opts, s)
    end
  end

  defp handle_execute_copy(query, params, opts, s) do
    %{connection_id: connection_id} = s

    copy = %Copy{
      portal: make_portal(),
      ref: make_ref(),
      query: query,
      connection_id: connection_id
    }

    handle_bind(query, params, copy, opts, s)
  end

  @spec handle_close(Postgrex.Query.t(), Keyword.t(), state) ::
          {:ok, Postgrex.Result.t(), state}
          | {:error, %ArgumentError{} | Postgrex.Error.t(), state}
          | {:disconnect, %RuntimeError{}, state}
          | {:disconnect, %DBConnection.ConnectionError{}, state}
  def handle_close(%Query{ref: ref} = query, opts, %{postgres: {_, ref}} = s) do
    flushed_close(s, new_status(opts), query)
  end

  def handle_close(%Query{} = query, _, %{postgres: {_, _}} = s) do
    lock_error(s, :close, query)
  end

  def handle_close(%Query{} = query, opts, s) do
    close(s, new_status(opts), query)
  end

  @spec handle_declare(Postgrex.Query.t(), list, Keyword.t(), state) ::
          {:ok, Postgrex.Query.t(), Postgrex.Cursor.t(), state}
          | {:error, %ArgumentError{} | Postgrex.Error.t(), state}
          | {:disconnect, %RuntimeError{}, state}
          | {:disconnect, %DBConnection.ConnectionError{}, state}
  def handle_declare(query, params, opts, s) do
    %{connection_id: connection_id} = s

    cursor = %Cursor{
      portal: make_portal(),
      ref: make_ref(),
      connection_id: connection_id,
      mode: mode(opts)
    }

    handle_bind(query, params, cursor, opts, s)
  end

  @spec handle_fetch(Postgrex.Query.t(), Postgrex.Cursor.t(), Keyword.t(), state) ::
          {:cont | :halt, Postgrex.Result.t(), state}
          | {:error, Postgrex.Error.t(), state}
          | {:disconnect, %RuntimeError{}, state}
          | {:disconnect, %DBConnection.ConnectionError{}, state}
  def handle_fetch(query, cursor, opts, %{postgres: {_, ref}} = s) do
    case cursor do
      %Cursor{ref: ^ref, mode: mode} ->
        status = new_status(opts, mode: mode)
        max_rows = Keyword.get(opts, :max_rows, @max_rows)
        fetch_copy_out(s, status, query, max_rows)

      _ ->
        lock_error(s, "fetch", cursor)
    end
  end

  def handle_fetch(query, cursor, opts, s) do
    max_rows = Keyword.get(opts, :max_rows, @max_rows)
    execute(s, new_status(opts), query, cursor, max_rows)
  end

  @spec handle_deallocate(Postgrex.Query.t(), Postgrex.Cursor.t(), Keyword.t(), state) ::
          {:ok, Postgrex.Result.t(), state}
          | {:error, Postgrex.Error.t(), state}
          | {:disconnect, %RuntimeError{}, state}
          | {:disconnect, %DBConnection.ConnectionError{}, state}
  def handle_deallocate(query, %Cursor{ref: ref}, opts, %{postgres: {_, ref}} = s) do
    copy_out_done(s, new_status(opts), query)
  end

  def handle_deallocate(_, %Cursor{} = cursor, _, %{postgres: {_, _}} = s) do
    lock_error(s, :deallocate, cursor)
  end

  def handle_deallocate(_, %Cursor{} = cursor, opts, s) do
    status = new_status(opts, mode: :transaction)
    close(s, status, cursor)
  end

  @spec handle_begin(Keyword.t(), state) ::
          {:ok, Postgrex.Result.t(), state}
          | {DBConnection.status(), state}
          | {:disconnect, %RuntimeError{}, state}
          | {:disconnect, %DBConnection.ConnectionError{} | Postgrex.Error.t(), state}
  def handle_begin(_, %{postgres: {_, _}} = s) do
    lock_error(s, :begin)
  end

  def handle_begin(opts, %{postgres: postgres} = s) do
    case Keyword.get(opts, :mode, :transaction) do
      :transaction when postgres == :idle ->
        statement = "BEGIN"
        handle_transaction(statement, opts, s)

      :savepoint when postgres == :transaction ->
        statement = "SAVEPOINT postgrex_savepoint"
        handle_transaction(statement, opts, s)

      mode when mode in [:transaction, :savepoint] ->
        {postgres, s}
    end
  end

  @spec handle_commit(Keyword.t(), state) ::
          {:ok, Postgrex.Result.t(), state}
          | {DBConnection.status(), state}
          | {:disconnect, %RuntimeError{}, state}
          | {:disconnect, %DBConnection.ConnectionError{} | Postgrex.Error.t(), state}
  def handle_commit(_, %{postgres: {_, _}} = s) do
    lock_error(s, :commit)
  end

  def handle_commit(opts, %{postgres: postgres} = s) do
    case Keyword.get(opts, :mode, :transaction) do
      :transaction when postgres == :transaction ->
        statement = "COMMIT"
        handle_transaction(statement, opts, s)

      :savepoint when postgres == :transaction ->
        statement = "RELEASE SAVEPOINT postgrex_savepoint"
        handle_transaction(statement, opts, s)

      mode when mode in [:transaction, :savepoint] ->
        {postgres, s}
    end
  end

  @spec handle_rollback(Keyword.t(), state) ::
          {:ok, Postgrex.Result.t(), state}
          | {DBConnection.status(), state}
          | {:disconnect, %RuntimeError{}, state}
          | {:disconnect, %DBConnection.ConnectionError{} | Postgrex.Error.t(), state}
  def handle_rollback(_, %{postgres: {_, _}} = s) do
    lock_error(s, :rollback)
  end

  def handle_rollback(opts, %{postgres: postgres} = s) do
    case Keyword.get(opts, :mode, :transaction) do
      :transaction when postgres in [:transaction, :error] ->
        statement = "ROLLBACK"
        handle_transaction(statement, opts, s)

      :savepoint when postgres in [:transaction, :error] ->
        stmt = "ROLLBACK TO SAVEPOINT postgrex_savepoint;RELEASE SAVEPOINT postgrex_savepoint"
        handle_transaction(stmt, opts, s)

      mode when mode in [:transaction, :savepoint] ->
        {postgres, s}
    end
  end

  @spec handle_status(Keyword.t(), state) :: {DBConnection.status(), state}
  def handle_status(_, %{postgres: {postgres, _}} = s), do: {postgres, s}
  def handle_status(_, %{postgres: postgres} = s), do: {postgres, s}

  @spec handle_info(any, Keyword.t(), state) ::
          {:ok, state}
          | {:unknown, state}
          | {:error, Postgrex.Error.t(), state}
          | {:disconnect, %DBConnection.ConnectionError{}, state}
  def handle_info(msg, opts \\ [], s) do
    case handle_socket(msg, s) do
      {:data, data} -> handle_data(s, opts, data)
      :ignore -> {:ok, s}
      :unknown -> {:unknown, s}
      disconnect -> disconnect
    end
  end

  defp handle_socket({:tcp, sock, data}, %{sock: {:gen_tcp, sock}}) do
    {:data, data}
  end

  defp handle_socket({:tcp_closed, sock}, %{sock: {:gen_tcp, sock}} = s) do
    disconnect(s, :tcp, "async recv", :closed)
  end

  defp handle_socket({:tcp_error, sock, reason}, %{sock: {:gen_tcp, sock}} = s) do
    disconnect(s, :tcp, "async recv", reason)
  end

  defp handle_socket({:ssl, sock, data}, %{sock: {:ssl, sock}}) do
    {:data, data}
  end

  defp handle_socket({:ssl_closed, sock}, %{sock: {:ssl, sock}} = s) do
    disconnect(s, :ssl, "async recv", :closed)
  end

  defp handle_socket({:ssl_error, sock, reason}, %{sock: {:ssl, sock}} = s) do
    disconnect(s, :ssl, "async recv", reason)
  end

  defp handle_socket({closed, _sock}, _) when closed in [:tcp_closed, :ssl_closed] do
    :ignore
  end

  defp handle_socket({error, _sock, _reason}, _) when error in [:tcp_error, :ssl_error] do
    :ignore
  end

  defp handle_socket(_, _) do
    :unknown
  end

  ## connect

  defp connect(host, port, sock_opts, timeout, s) do
    buffer? = Keyword.has_key?(sock_opts, :buffer)

    case :gen_tcp.connect(host, port, sock_opts ++ @sock_opts, timeout) do
      {:ok, sock} when buffer? ->
        {:ok, %{s | sock: {:gen_tcp, sock}}}

      {:ok, sock} ->
        # A suitable :buffer is only set if :recbuf is included in
        # :socket_options.
        {:ok, [sndbuf: sndbuf, recbuf: recbuf, buffer: buffer]} =
          :inet.getopts(sock, [:sndbuf, :recbuf, :buffer])

        buffer = buffer |> max(sndbuf) |> max(recbuf)
        :ok = :inet.setopts(sock, buffer: buffer)
        {:ok, %{s | sock: {:gen_tcp, sock}}}

      {:error, reason} ->
        case host do
          {:local, socket_addr} ->
            {:error, conn_error(:tcp, "connect (#{socket_addr})", reason)}

          host ->
            {:error, conn_error(:tcp, "connect (#{host}:#{port})", reason)}
        end
    end
  end

  ## handshake

  defp handshake(%{sock: {:gen_tcp, sock}, timeout: timeout} = s, status) do
    {:ok, peer} = :inet.peername(sock)
    %{opts: opts} = status
    handshake_timeout = Keyword.get(opts, :handshake_timeout, timeout)
    timer = start_handshake_timer(handshake_timeout, sock)

    case do_handshake(%{s | peer: peer}, status) do
      {:ok, %{parameters: parameters} = s} ->
        cancel_handshake_timer(timer)
        ref = Postgrex.Parameters.insert(parameters)
        {:ok, %{s | parameters: ref}}

      {:disconnect, err, s} ->
        cancel_handshake_timer(timer)
        disconnect(err, s)
        {:error, err}
    end
  end

  defp start_handshake_timer(:infinity, _), do: :infinity

  defp start_handshake_timer(timeout, sock) do
    args = [timeout, self(), sock]
    {:ok, tref} = :timer.apply_after(timeout, __MODULE__, :handshake_shutdown, args)
    {:timer, tref}
  end

  @doc false
  def handshake_shutdown(timeout, pid, sock) do
    if Process.alive?(pid) do
      Logger.error(fn ->
        [
          inspect(__MODULE__),
          " (",
          inspect(pid),
          ") timed out because it was handshaking for longer than ",
          to_string(timeout) | "ms"
        ]
      end)

      :gen_tcp.shutdown(sock, :read_write)
    end
  end

  def cancel_handshake_timer(:infinity), do: :ok

  def cancel_handshake_timer({:timer, tref}) do
    {:ok, _} = :timer.cancel(tref)
    :ok
  end

  defp do_handshake(s, %{ssl: true} = status), do: ssl(s, status)
  defp do_handshake(s, %{ssl: false} = status), do: startup(s, status)

  ## ssl

  defp ssl(s, status) do
    case msg_send(s, msg_ssl_request(), "") do
      :ok -> ssl_recv(s, status)
      {:disconnect, _, _} = dis -> dis
    end
  end

  defp ssl_recv(%{sock: {:gen_tcp, sock}} = s, status) do
    case :gen_tcp.recv(sock, 1, :infinity) do
      {:ok, <<?S>>} ->
        ssl_connect(s, status)

      {:ok, <<?N>>} ->
        disconnect(s, %Postgrex.Error{message: "ssl not available"}, "")

      {:ok, <<?E>> = buffer} ->
        # This can happen for "very ancient servers" according to docs,
        # it shouldn't happen in regular operation
        # See: https://www.postgresql.org/docs/10/static/protocol-flow.html#idm46428663878176
        case msg_recv(s, :infinity, buffer) do
          {:ok, msg_error(fields: fields), buffer} ->
            disconnect(s, Postgrex.Error.exception(postgres: fields), buffer)

          {:disconnect, _, _} = dis ->
            dis
        end

      {:error, reason} ->
        disconnect(s, :tcp, "recv", reason)
    end
  end

  defp ssl_connect(%{sock: {:gen_tcp, sock}, timeout: timeout} = s, status) do
    case :ssl.connect(sock, status.opts[:ssl_opts] || [], timeout) do
      {:ok, ssl_sock} ->
        startup(%{s | sock: {:ssl, ssl_sock}}, status)

      {:error, reason} ->
        disconnect(s, :ssl, "connect", reason)
    end
  end

  ## startup

  defp startup(s, %{opts: opts} = status) do
    params = opts[:parameters] || []
    user = Keyword.fetch!(opts, :username)
    database = Keyword.fetch!(opts, :database)
    msg = msg_startup(params: [user: user, database: database] ++ params)

    case msg_send(s, msg, "") do
      :ok -> auth_recv(s, status, <<>>)
      {:disconnect, _, _} = dis -> dis
    end
  end

  ## auth

  defp auth_recv(s, status, buffer) do
    case msg_recv(s, :infinity, buffer) do
      {:ok, msg_auth(type: :ok), buffer} ->
        init_recv(s, status, buffer)

      {:ok, msg_auth(type: :cleartext), buffer} ->
        auth_cleartext(s, status, buffer)

      {:ok, msg_auth(type: :md5, data: salt), buffer} ->
        auth_md5(s, status, salt, buffer)

      {:ok, msg_auth(type: :sasl, data: _), buffer} ->
        auth_sasl(s, status, buffer)

      {:ok, msg_auth(type: :sasl_cont, data: data), buffer} ->
        auth_cont(s, status, data, buffer)

      {:ok, msg_auth(type: :sasl_fin, data: _), buffer} ->
        auth_recv(s, status, buffer)

      {:ok, msg_error(fields: fields), buffer} ->
        disconnect(s, Postgrex.Error.exception(postgres: fields), buffer)

      {:disconnect, _, _} = dis ->
        dis
    end
  end

  defp auth_cleartext(s, %{opts: opts} = status, buffer) do
    pass = Keyword.fetch!(opts, :password)
    auth_send(s, msg_password(pass: [pass, 0]), status, buffer)
  end

  defp auth_md5(s, %{opts: opts} = status, salt, buffer) do
    user = Keyword.fetch!(opts, :username)
    pass = Keyword.fetch!(opts, :password)

    digest = :erlang.md5([pass, user]) |> Base.encode16(case: :lower)
    digest = :erlang.md5([digest, salt]) |> Base.encode16(case: :lower)
    auth_send(s, msg_password(pass: ["md5", digest, 0]), status, buffer)
  end

  defp auth_sasl(s, status = _, buffer) do
    auth_send(s, msg_password(pass: Postgrex.SCRAM.challenge()), status, buffer)
  end

  defp auth_cont(s, %{opts: opts} = status, data, buffer) do
    auth_send(s, msg_password(pass: Postgrex.SCRAM.verify(data, opts)), status, buffer)
  end

  defp auth_send(s, msg, status, buffer) do
    case msg_send(s, msg, buffer) do
      :ok -> auth_recv(s, status, buffer)
      {:disconnect, _, _} = dis -> dis
    end
  end

  ## init

  defp init_recv(s, status, buffer) do
    case msg_recv(s, :infinity, buffer) do
      {:ok, msg_backend_key(pid: pid, key: key), buffer} ->
        init_recv(%{s | connection_id: pid, connection_key: key}, status, buffer)

      {:ok, msg_ready(), buffer} ->
        check_target_server_type(s, status, buffer)

      {:ok, msg_error(fields: fields), buffer} ->
        disconnect(s, Postgrex.Error.exception(postgres: fields), buffer)

      {:ok, msg, buffer} ->
        {s, status} = handle_msg(s, status, msg)
        init_recv(s, status, buffer)

      {:disconnect, _, _} = dis ->
        dis
    end
  end

  ## check_target_server_type

  defp check_target_server_type(s, %{target_server_type: :any} = status, buffer),
    do: check_target_server_type_done(s, status, buffer)

  defp check_target_server_type(s, status, buffer),
    do: check_target_server_type_send(s, status, buffer)

  defp check_target_server_type_send(s, status, buffer) do
    msg = msg_query(statement: "show transaction_read_only")

    case msg_send(s, msg, buffer) do
      :ok ->
        check_target_server_type_recv(s, status, buffer)

      {:disconnect, err, s} ->
        check_target_server_type_fail(s, err, status)
    end
  end

  defp check_target_server_type_recv(
         s,
         %{target_server_type: expected_server_type} = status,
         buffer
       ) do
    case msg_recv(s, :infinity, buffer) do
      {:ok, msg_row_desc(fields: fields), buffer} ->
        {[@text_type_oid], ["transaction_read_only"]} = columns(fields)
        check_target_server_type_recv(s, status, buffer)

      {:ok, msg_data_row(values: values), buffer} ->
        <<len::uint32, read_only_value::binary(len)>> = values

        actual_server_type =
          case read_only_value do
            "off" -> :primary
            "on" -> :secondary
          end

        case {expected_server_type, actual_server_type} do
          {:any, _} -> check_target_server_type_recv(s, status, buffer)
          {type, type} -> check_target_server_type_recv(s, status, buffer)
          _ -> check_target_server_type_fail(s, expected_server_type, actual_server_type)
        end

      {:ok, msg_command_complete(), buffer} ->
        check_target_server_type_recv(s, status, buffer)

      {:ok, msg_ready(status: :idle), buffer} ->
        check_target_server_type_done(s, status, buffer)

      {:ok, msg_ready(status: postgres), _buffer} ->
        err = %Postgrex.Error{message: "unexpected postgres status: #{postgres}"}
        check_target_server_type_error(s, err, status)

      {:ok, msg_error(fields: fields), buffer} ->
        err = Postgrex.Error.exception(postgres: fields)
        check_target_server_type_error(s, err, status, buffer)

      {:ok, msg, buffer} ->
        {s, status} = handle_msg(s, status, msg)
        check_target_server_type_recv(s, status, buffer)

      {:disconnect, err, s} ->
        check_target_server_type_error(s, err, status)
    end
  end

  defp check_target_server_type_done(s, status, buffer), do: bootstrap(s, status, buffer)

  defp check_target_server_type_fail(s, expected, actual) do
    msg = "the server type is not as expected. expected: #{expected}. actual: #{actual}"
    err = %Postgrex.Error{message: msg}
    {:disconnect, err, s}
  end

  defp check_target_server_type_error(s, err, _status) do
    {:disconnect, err, s}
  end

  defp check_target_server_type_error(s, err, status, buffer) do
    check_target_server_type_error(%{s | buffer: buffer}, err, status)
  end

  ## bootstrap

  defp bootstrap(s, %{types_key: nil}, buffer) do
    activate(s, buffer)
  end

  defp bootstrap(s, status, buffer) do
    %{types_mod: types_mod, types_key: types_key} = status
    server = Postgrex.TypeSupervisor.locate(types_mod, types_key)

    case TypeServer.fetch(server) do
      {:lock, ref, types} ->
        status = %{status | types_lock: {server, ref}}
        bootstrap_send(%{s | types: types}, status, buffer)

      :noproc ->
        bootstrap(s, status, buffer)

      :error ->
        {:disconnect, type_fetch_error(), %{s | buffer: buffer}}
    end
  end

  defp bootstrap_send(%{types: types} = s, status, buffer) do
    %{parameters: parameters} = s
    version = Postgrex.Utils.parse_version(parameters["server_version"])
    statement = Types.bootstrap_query(version, types)

    if statement do
      bootstrap_send(s, status, statement, buffer)
    else
      %{types_lock: {server, ref}} = status
      TypeServer.done(server, ref)
      bootstrap_done(s, status, buffer)
    end
  end

  defp bootstrap_send(s, status, statement, buffer) do
    msg = msg_query(statement: statement)

    case msg_send(s, msg, buffer) do
      :ok ->
        bootstrap_recv(s, status, [], buffer)

      {:disconnect, err, s} ->
        bootstrap_fail(s, err, status)
    end
  end

  defp bootstrap_recv(s, status, type_infos, buffer) do
    case msg_recv(s, :infinity, buffer) do
      {:ok, msg_row_desc(), buffer} ->
        bootstrap_recv(s, status, type_infos, buffer)

      {:ok, msg_data_row(values: values), buffer} ->
        type_infos = [Types.build_type_info(values) | type_infos]
        bootstrap_recv(s, status, type_infos, buffer)

      {:ok, msg_command_complete(), buffer} ->
        bootstrap_types(s, status, Enum.reverse(type_infos), buffer)

      {:ok, msg_error(fields: fields), buffer} ->
        err = Postgrex.Error.exception(postgres: fields)
        bootstrap_fail(s, err, status, buffer)

      {:ok, msg, buffer} ->
        {s, status} = handle_msg(s, status, msg)
        bootstrap_recv(s, status, type_infos, buffer)

      {:disconnect, err, s} ->
        bootstrap_fail(s, err, status)
    end
  end

  defp bootstrap_types(s, status, type_infos, buffer) do
    %{types_lock: {server, ref}} = status
    TypeServer.update(server, ref, type_infos)
    bootstrap_sync_recv(s, status, buffer)
  end

  defp bootstrap_sync_recv(s, status, buffer) do
    case msg_recv(s, :infinity, buffer) do
      {:ok, msg_ready(status: :idle), buffer} ->
        bootstrap_done(s, status, buffer)

      {:ok, msg_ready(status: postgres), buffer} ->
        sync_error(s, postgres, buffer)

      {:ok, msg, buffer} ->
        {s, status} = handle_msg(s, status, msg)
        bootstrap_sync_recv(s, status, buffer)

      {:disconnect, _, _} = dis ->
        dis
    end
  end

  defp bootstrap_done(s, %{prepare: :unnamed}, buffer),
    do: activate(s, buffer)

  defp bootstrap_done(s, %{prepare: :named}, buffer),
    do: activate(%{s | queries: queries_new()}, buffer)

  defp bootstrap_fail(s, err, %{types_lock: {server, ref}}) do
    TypeServer.done(server, ref)
    {:disconnect, err, s}
  end

  defp bootstrap_fail(s, err, status, buffer) do
    bootstrap_fail(%{s | buffer: buffer}, err, status)
  end

  defp type_fetch_error() do
    msg = "awaited on another connection that failed to bootstrap types"
    DBConnection.ConnectionError.exception(msg)
  end

  ## replication/notifications

  @spec handle_simple(String.t() | iolist(), state) ::
          {:ok, Postgrex.Result.t(), state}
          | {:error, Postgrex.Error.t(), state}
          | {:disconnect, %DBConnection.ConnectionError{}, state}
  def handle_simple(statement, opts \\ [], %{buffer: buffer} = s) do
    status = new_status(opts, mode: :transaction)
    msgs = [msg_query(statement: statement)]

    case msg_send(%{s | buffer: nil}, msgs, buffer) do
      :ok ->
        recv_simple(s, status, [], [], [], buffer)

      {:disconnect, err, s} ->
        {:disconnect, err, s}

      {:error, %Postgrex.Error{} = err, s, buffer} ->
        error_ready(s, status, err, buffer)
    end
  end

  defp recv_simple(s, status, columns, rows, tags, buffer) do
    case msg_recv(s, :infinity, buffer) do
      {:ok, msg_row_desc(fields: fields), buffer} ->
        columns = column_names(fields)
        recv_simple(s, status, columns, rows, tags, buffer)

      {:ok, msg_data_row(values: values), buffer} ->
        row = Types.decode_simple(values, s.types)
        recv_simple(s, status, columns, [row | rows], tags, buffer)

      {:ok, msg_command_complete(tag: tag), buffer} ->
        recv_simple(s, status, columns, rows, [tag | tags], buffer)

      {:ok, msg_error(fields: fields), buffer} ->
        err = Postgrex.Error.exception(postgres: fields)
        error_ready(s, status, err, buffer)

      {:ok, msg_ready(status: postgres), buffer} ->
        s = %{s | postgres: postgres, buffer: buffer}
        {:ok, done(s, status, columns, Enum.reverse(rows), Enum.reverse(tags)), s}

      {:ok, msg, buffer} ->
        {s, status} = handle_msg(s, status, msg)
        recv_simple(s, status, columns, rows, tags, buffer)

      {:disconnect, _, _} = dis ->
        dis
    end
  end

  @spec handle_copy_send([binary], state) ::
          :ok
          | {:error, Postgrex.Error.t(), state}
          | {:disconnect, %DBConnection.ConnectionError{}, state}
  def handle_copy_send(binaries, %{buffer: buffer} = s) do
    msgs = Enum.map(binaries, &msg_copy_data(data: &1))
    msg_send(s, msgs, buffer)
  end

  @spec handle_copy_recv(any, Keyword.t(), state) ::
          {:ok, [binary | atom], state}
          | :unknown
          | {:error, Postgrex.Error.t(), state}
          | {:disconnect, %DBConnection.ConnectionError{}, state}
  def handle_copy_recv(msg, max_copies, s) do
    case handle_socket(msg, s) do
<<<<<<< HEAD
      {:data, data} -> handle_copy_recv(s, [], data)
      :ignore -> {:ok, [], s}
=======
      {:data, data} -> handle_copy_recv(s, max_copies, [], 0, data)
>>>>>>> 41e9211c
      :unknown -> :unknown
      disconnect -> disconnect
    end
  end

  defp handle_copy_recv(s, max_copies, copies, max_copies, buffer) do
    with {:ok, s} <- activate(s, buffer) do
      {:ok, Enum.reverse(copies), s}
    end
  end

  defp handle_copy_recv(%{timeout: timeout} = s, max_copies, copies, ncopies, buffer) do
    case msg_recv(s, timeout, buffer) do
      {:ok, msg_error(fields: fields), buffer} ->
        disconnect(s, Postgrex.Error.exception(postgres: fields), buffer)

      {:ok, msg_copy_data(data: data), <<>>} ->
        with {:ok, s} <- activate(s, <<>>) do
          {:ok, Enum.reverse([data | copies]), s}
        end

      {:ok, msg_copy_data(data: data), buffer} ->
        handle_copy_recv(s, max_copies, [data | copies], ncopies + 1, buffer)

      {:ok, msg_copy_done(), buffer} ->
        handle_copy_recv(s, max_copies, copies, ncopies, buffer)

      {:ok, msg_command_complete(), buffer} ->
        handle_copy_recv(s, max_copies, copies, ncopies, buffer)

      {:ok, msg_ready(status: postgres), buffer} ->
        s = %{s | postgres: postgres, buffer: buffer}
        {:ok, Enum.reverse([:copy_done | copies]), s}

      {:ok, _msg, buffer} ->
        handle_copy_recv(s, max_copies, copies, ncopies, buffer)

      {:disconnect, _, _} = dis ->
        dis
    end
  end

  @spec handle_streaming(String.t() | iolist(), state) ::
          {:ok, state}
          | {:error, Postgrex.Error.t(), state}
          | {:disconnect, %DBConnection.ConnectionError{}, state}
  def handle_streaming(statement, %{buffer: buffer} = s) do
    msgs = [msg_query(statement: statement)]

    case msg_send(%{s | buffer: nil}, msgs, buffer) do
      :ok ->
        recv_streaming(s, buffer)

      {:disconnect, err, s} ->
        {:disconnect, err, s}

      {:error, %Postgrex.Error{} = err, s, buffer} ->
        status = new_status([], mode: :transaction)
        error_ready(s, status, err, buffer)
    end
  end

  defp recv_streaming(s, buffer) do
    case msg_recv(s, :infinity, buffer) do
      {:ok, msg_copy_both_response(), buffer} ->
        {:ok, %{s | buffer: buffer}}

      {:ok, msg_copy_out_response(), buffer} ->
        {:ok, %{s | buffer: buffer}}

      {:ok, msg_error(fields: fields), buffer} ->
        status = new_status([], mode: :transaction)
        err = Postgrex.Error.exception(postgres: fields)
        error_ready(s, status, err, buffer)

      {:disconnect, _, _} = dis ->
        dis
    end
  end

  ## prepare

  defp parse_describe(s, %{mode: :transaction} = status, query) do
    msgs = parse_describe_msgs(query, [msg_sync()])
    %{buffer: buffer} = s

    with :ok <- msg_send(%{s | buffer: nil}, msgs, buffer),
         {:ok, query, s, buffer} <- recv_parse_describe(s, status, query, buffer),
         {:ok, s} <- recv_ready(s, status, buffer) do
      {:ok, query, s}
    else
      {:reload, oids, s, buffer} ->
        reload_ready(s, status, query, oids, buffer)

      {:disconnect, err, s} ->
        {:disconnect, err, s}

      {:error, %Postgrex.Error{} = err, s, buffer} ->
        error_ready(s, status, err, buffer)
    end
  end

  defp parse_describe(%{postgres: :transaction} = s, %{mode: :savepoint} = status, query) do
    %{buffer: buffer} = s

    msgs =
      [msg_query(statement: "SAVEPOINT postgrex_query")] ++
        parse_describe_msgs(query, [msg_query(statement: "RELEASE SAVEPOINT postgrex_query")])

    with :ok <- msg_send(%{s | buffer: nil}, msgs, buffer),
         {:ok, _, %{buffer: buffer} = s} <- recv_transaction(s, status, buffer),
         {:ok, query, s, buffer} <- recv_parse_describe(s, status, query, buffer),
         {:ok, _, s} <- recv_transaction(s, status, buffer) do
      {:ok, query, s}
    else
      {:reload, oids, s, buffer} ->
        reload_transaction(s, status, query, oids, buffer)

      {:disconnect, err, s} ->
        {:disconnect, err, s}

      {:error, %Postgrex.Error{} = err, s, buffer} ->
        rollback_flushed(s, status, err, buffer)
    end
  end

  defp parse_describe(%{postgres: postgres} = s, %{mode: :savepoint}, _)
       when postgres in [:idle, :error] do
    transaction_error(s, postgres)
  end

  defp parse_describe_close(s, %{mode: :transaction} = status, query) do
    %Query{name: name} = query
    %{buffer: buffer} = s
    msgs = parse_describe_msgs(query, [msg_close(type: :statement, name: name), msg_sync()])

    with :ok <- msg_send(%{s | buffer: nil}, msgs, buffer),
         {:ok, query, s, buffer} <- recv_parse_describe(s, status, query, buffer),
         {:ok, s, buffer} <- recv_close(s, status, buffer),
         _ = query_delete(s, query),
         {:ok, s} <- recv_ready(s, status, buffer) do
      {:ok, query, s}
    else
      {:reload, oids, s, buffer} ->
        reload_closed(s, status, query, oids, buffer)

      {:disconnect, err, s} ->
        {:disconnect, err, s}

      {:error, %Postgrex.Error{} = err, s, buffer} ->
        error_ready(s, status, err, buffer)
    end
  end

  defp parse_describe_close(s, %{mode: :savepoint} = status, query) do
    # only used for unnamed queries and the savepoint release will close the query
    parse_describe(s, status, query)
  end

  defp parse_describe_flush(s, %{mode: :transaction} = status, query) do
    %{buffer: buffer} = s
    msgs = parse_describe_msgs(query, [msg_flush()])

    with :ok <- msg_send(%{s | buffer: nil}, msgs, buffer),
         {:ok, %Query{ref: ref} = query, %{postgres: postgres} = s, buffer} <-
           recv_parse_describe(s, status, query, buffer) do
      # lock state with unique query reference as not synced
      {:ok, query, %{s | postgres: {postgres, ref}, buffer: buffer}}
    else
      {:error, err, s, buffer} ->
        error_flushed(s, status, err, buffer)

      {:reload, oids, s, buffer} ->
        reload_flushed(s, status, query, oids, buffer)

      {:disconnect, _err, _s} = disconnect ->
        disconnect
    end
  end

  defp parse_describe_flush(
         %{postgres: :transaction, buffer: buffer} = s,
         %{mode: :savepoint} = status,
         query
       ) do
    msgs =
      [msg_query(statement: "SAVEPOINT postgrex_query")] ++
        parse_describe_msgs(query, [msg_flush()])

    with :ok <- msg_send(%{s | buffer: nil}, msgs, buffer),
         {:ok, _, %{buffer: buffer} = s} <- recv_transaction(s, status, buffer),
         {:ok, %Query{ref: ref} = query, %{postgres: postgres} = s, buffer} <-
           recv_parse_describe(s, status, query, buffer) do
      # lock state with unique query reference as not synced
      {:ok, query, %{s | postgres: {postgres, ref}, buffer: buffer}}
    else
      {:error, err, s, buffer} ->
        rollback_flushed(s, status, err, buffer)

      {:reload, oids, s, buffer} ->
        reload_flushed(s, status, query, oids, buffer)

      {:disconnect, _err, _s} = disconnect ->
        disconnect
    end
  end

  defp parse_describe_flush(%{postgres: postgres} = s, %{mode: :savepoint}, _)
       when postgres in [:idle, :error] do
    transaction_error(s, postgres)
  end

  defp close_parse_describe(s, %{mode: :transaction} = status, query) do
    %Query{name: name} = query
    %{buffer: buffer} = s

    msgs = [msg_close(type: :statement, name: name)] ++ parse_describe_msgs(query, [msg_sync()])

    with :ok <- msg_send(%{s | buffer: nil}, msgs, buffer),
         {:ok, s, buffer} <- recv_close(s, status, buffer),
         _ = query_delete(s, query),
         {:ok, query, s, buffer} <- recv_parse_describe(s, status, query, buffer),
         {:ok, s} <- recv_ready(s, status, buffer) do
      {:ok, query, s}
    else
      {:reload, oids, s, buffer} ->
        reload_ready(s, status, query, oids, buffer)

      {:disconnect, err, s} ->
        {:disconnect, err, s}

      {:error, %Postgrex.Error{} = err, s, buffer} ->
        error_ready(s, status, err, buffer)
    end
  end

  defp close_parse_describe(%{postgres: :transaction} = s, %{mode: :savepoint} = status, query) do
    %Query{name: name} = query
    %{buffer: buffer} = s

    msgs =
      [
        msg_query(statement: "SAVEPOINT postgrex_query"),
        msg_close(type: :statement, name: name)
      ] ++
        parse_describe_msgs(query, [msg_query(statement: "RELEASE SAVEPOINT postgrex_query")])

    with :ok <- msg_send(%{s | buffer: nil}, msgs, buffer),
         {:ok, _, %{buffer: buffer} = s} <- recv_transaction(s, status, buffer),
         {:ok, s, buffer} <- recv_close(s, status, buffer),
         _ = query_delete(s, query),
         {:ok, query, s, buffer} <- recv_parse_describe(s, status, query, buffer),
         {:ok, _, s} <- recv_transaction(s, status, buffer) do
      {:ok, query, s}
    else
      {:reload, oids, s, buffer} ->
        reload_transaction(s, status, query, oids, buffer)

      {:disconnect, err, s} ->
        {:disconnect, err, s}

      {:error, %Postgrex.Error{} = err, s, buffer} ->
        rollback_flushed(s, status, err, buffer)
    end
  end

  defp close_parse_describe(%{postgres: postgres} = s, %{mode: :savepoint}, _)
       when postgres in [:idle, :error] do
    transaction_error(s, postgres)
  end

  defp close_parse_describe_flush(s, %{mode: :transaction} = status, query) do
    %Query{name: name} = query
    %{buffer: buffer} = s

    msgs = [msg_close(type: :statement, name: name)] ++ parse_describe_msgs(query, [msg_flush()])

    with :ok <- msg_send(%{s | buffer: nil}, msgs, buffer),
         {:ok, s, buffer} <- recv_close(s, status, buffer),
         _ = query_delete(s, query),
         {:ok, %Query{ref: ref} = query, %{postgres: postgres} = s, buffer} <-
           recv_parse_describe(s, status, query, buffer) do
      # lock state with unique query reference as not synced
      {:ok, query, %{s | postgres: {postgres, ref}, buffer: buffer}}
    else
      {:error, err, s, buffer} ->
        error_flushed(s, status, err, buffer)

      {:reload, oids, s, buffer} ->
        reload_flushed(s, status, query, oids, buffer)

      {:disconnect, _err, _s} = disconnect ->
        disconnect
    end
  end

  defp close_parse_describe_flush(
         %{postgres: :transaction, buffer: buffer} = s,
         %{mode: :savepoint} = status,
         query
       ) do
    %Query{name: name} = query

    msgs =
      [
        msg_query(statement: "SAVEPOINT postgrex_query"),
        msg_close(type: :statement, name: name)
      ] ++ parse_describe_msgs(query, [msg_flush()])

    with :ok <- msg_send(%{s | buffer: nil}, msgs, buffer),
         {:ok, _, %{buffer: buffer} = s} <- recv_transaction(s, status, buffer),
         {:ok, s, buffer} <- recv_close(s, status, buffer),
         _ = query_delete(s, query),
         {:ok, %Query{ref: ref} = query, %{postgres: postgres} = s, buffer} <-
           recv_parse_describe(s, status, query, buffer) do
      # lock state with unique query reference as not synced
      {:ok, query, %{s | postgres: {postgres, ref}, buffer: buffer}}
    else
      {:error, err, s, buffer} ->
        rollback_flushed(s, status, err, buffer)

      {:reload, oids, s, buffer} ->
        reload_flushed(s, status, query, oids, buffer)

      {:disconnect, _err, _s} = disconnect ->
        disconnect
    end
  end

  defp close_parse_describe_flush(%{postgres: postgres} = s, %{mode: :savepoint}, _)
       when postgres in [:idle, :error] do
    transaction_error(s, postgres)
  end

  defp parse_describe_msgs(query, tail) do
    %Query{name: name, statement: statement, param_oids: param_oids} = query
    type_oids = param_oids || []

    [
      msg_parse(name: name, statement: statement, type_oids: type_oids),
      msg_describe(type: :statement, name: name) | tail
    ]
  end

  defp recv_parse_describe(
         %{types: protocol_types} = s,
         status,
         %Query{ref: ref, types: query_types} = query,
         buffer
       )
       when ref == nil or protocol_types != query_types do
    with {:ok, s, buffer} <- recv_parse(s, status, buffer),
         {:ok, param_oids, result_oids, columns, s, buffer} <- recv_describe(s, status, buffer) do
      describe(s, query, param_oids, result_oids, columns, buffer)
    else
      {:error, %Postgrex.Error{} = error, s, buffer} ->
        {:error, %{error | query: query.statement}, s, buffer}

      {:disconnect, _, _} = disconnect ->
        disconnect
    end
  end

  defp recv_parse_describe(s, status, query, buffer) do
    %Query{param_oids: param_oids, result_oids: result_oids, columns: columns} = query

    with {:ok, s, buffer} <- recv_parse(s, status, buffer),
         {:ok, ^param_oids, ^result_oids, ^columns, s, buffer} <-
           recv_describe(s, status, param_oids, buffer) do
      query_put(s, query)
      {:ok, query, s, buffer}
    else
      {:ok, ^param_oids, new_result_oids, new_columns, s, buffer} ->
        redescribe(s, query, new_result_oids, new_columns, buffer)

      {:error, %Postgrex.Error{}, _, _} = error ->
        error

      {:disconnect, _, _} = disconnect ->
        disconnect
    end
  end

  defp recv_parse(s, status, buffer) do
    case msg_recv(s, :infinity, buffer) do
      {:ok, msg_parse_complete(), buffer} ->
        {:ok, s, buffer}

      {:ok, msg_error(fields: fields), buffer} ->
        {:error, Postgrex.Error.exception(postgres: fields), s, buffer}

      {:ok, msg, buffer} ->
        {s, status} = handle_msg(s, status, msg)
        recv_parse(s, status, buffer)

      {:disconnect, _, _} = dis ->
        dis
    end
  end

  defp recv_describe(s, status, param_oids \\ [], buffer) do
    case msg_recv(s, :infinity, buffer) do
      {:ok, msg_no_data(), buffer} ->
        {:ok, param_oids, nil, nil, s, buffer}

      {:ok, msg_parameter_desc(type_oids: param_oids), buffer} ->
        recv_describe(s, status, param_oids, buffer)

      {:ok, msg_row_desc(fields: fields), buffer} ->
        {result_oids, columns} = columns(fields)
        {:ok, param_oids, result_oids, columns, s, buffer}

      {:ok, msg_too_many_parameters(len: len, max_len: max), buffer} ->
        msg = "postgresql protocol can not handle #{len} parameters, the maximum is #{max}"
        err = Postgrex.QueryError.exception(msg)
        {:disconnect, err, %{s | buffer: buffer}}

      {:ok, msg_error(fields: fields), buffer} ->
        {:error, Postgrex.Error.exception(postgres: fields), s, buffer}

      {:ok, msg, buffer} ->
        {s, status} = handle_msg(s, status, msg)
        recv_describe(s, status, param_oids, buffer)

      {:disconnect, _, _} = dis ->
        dis
    end
  end

  defp describe(s, query, param_oids, result_oids, columns, buffer) do
    case describe_params(s, query, param_oids) do
      {:ok, query} ->
        redescribe(s, query, result_oids, columns, buffer)

      {:reload, oids} ->
        reload_describe_result(s, oids, result_oids, buffer)

      {:error, err} ->
        {:disconnect, err, %{s | buffer: buffer}}
    end
  end

  defp redescribe(s, query, result_oids, columns, buffer) do
    with {:ok, query} <- describe_result(s, query, result_oids, columns) do
      query_put(s, query)
      {:ok, query, s, buffer}
    else
      {:reload, oids} ->
        {:reload, oids, s, buffer}

      {:error, err} ->
        {:disconnect, err, %{s | buffer: buffer}}
    end
  end

  defp describe_params(%{types: types}, query, param_oids) do
    with {:ok, param_info} <- fetch_type_info(param_oids, types),
         {param_formats, param_types} = Enum.unzip(param_info) do
      query = %Query{
        query
        | param_oids: param_oids,
          param_formats: param_formats,
          param_types: param_types
      }

      {:ok, query}
    end
  end

  defp reload_describe_result(s, param_oids, nil, buffer) do
    {:reload, param_oids, s, buffer}
  end

  defp reload_describe_result(%{types: types} = s, param_oids, result_oids, buffer) do
    case fetch_type_info(result_oids, types) do
      {:ok, _} ->
        {:reload, param_oids, s, buffer}

      {:reload, reload_oids} ->
        {:reload, MapSet.union(param_oids, reload_oids), s, buffer}

      {:error, err} ->
        {:disconnect, err, %{s | buffer: buffer}}
    end
  end

  defp describe_result(%{types: types}, query, nil, nil) do
    query = %Query{
      query
      | ref: make_ref(),
        types: types,
        columns: nil,
        result_oids: nil,
        result_formats: [],
        result_types: nil
    }

    {:ok, query}
  end

  defp describe_result(%{types: types}, query, result_oids, columns) do
    with {:ok, result_info} <- fetch_type_info(result_oids, types),
         {result_formats, result_types} = Enum.unzip(result_info) do
      query = %Query{
        query
        | ref: make_ref(),
          types: types,
          columns: columns,
          result_oids: result_oids,
          result_formats: result_formats,
          result_types: result_types
      }

      {:ok, query}
    end
  end

  defp error_flushed(s, %{mode: :transaction} = status, err, buffer) do
    with :ok <- msg_send(s, [msg_sync()], buffer) do
      error_ready(s, status, err, buffer)
    else
      {:disconnect, _err, _s} = disconnect ->
        disconnect
    end
  end

  defp rollback_flushed(s, %{mode: :savepoint} = status, err, buffer) do
    stmt = "ROLLBACK TO SAVEPOINT postgrex_query;RELEASE SAVEPOINT postgrex_query"
    msgs = [msg_sync(), msg_query(statement: stmt)]

    with :ok <- msg_send(s, msgs, buffer),
         {:error, err, %{buffer: buffer} = s} <- error_ready(s, status, err, buffer),
         {:ok, _, s} <- recv_transaction(s, status, buffer) do
      {:error, err, s}
    else
      {:disconnect, _err, _s} = disconnect ->
        disconnect
    end
  end

  defp reload_transaction(s, status, query, oids, buffer) do
    %Query{name: name} = query
    msgs = [msg_close(type: :statement, name: name), msg_sync()]

    with {:ok, _, %{buffer: buffer} = s} <- recv_transaction(s, status, buffer),
         :ok <- msg_send(s, msgs, buffer) do
      reload_closed(s, status, query, oids, buffer)
    else
      {:disconnect, _err, _s} = disconnect ->
        disconnect
    end
  end

  defp reload_flushed(s, %{mode: :transaction} = status, query, oids, buffer) do
    %Query{name: name} = query
    msgs = [msg_close(type: :statement, name: name), msg_sync()]

    with :ok <- msg_send(s, msgs, buffer) do
      reload_closed(s, status, query, oids, buffer)
    else
      {:disconnect, _err, _s} = disconnect ->
        disconnect
    end
  end

  defp reload_flushed(s, %{mode: :savepoint} = status, query, oids, buffer) do
    %Query{name: name} = query
    stmt = "ROLLBACK TO SAVEPOINT postgrex_query;RELEASE SAVEPOINT postgrex_query"
    msgs = [msg_close(type: :statement, name: name), msg_query(statement: stmt)]

    with :ok <- msg_send(s, msgs, buffer),
         {:ok, s, buffer} <- recv_close(s, status, buffer),
         {:ok, _, %{buffer: buffer} = s} <-
           recv_transaction(s, status, buffer) do
      reload_spawn(%{s | buffer: nil}, status, query, oids, buffer)
    else
      {:disconnect, _err, _s} = disconnect ->
        disconnect
    end
  end

  defp reload_ready(s, status, query, oids, buffer) do
    %Query{name: name} = query
    msgs = [msg_close(type: :statement, name: name), msg_sync()]

    with {:ok, %{buffer: buffer} = s} <- recv_ready(s, status, buffer),
         :ok <- msg_send(s, msgs, buffer) do
      reload_closed(s, status, query, oids, buffer)
    else
      {:disconnect, _err, _s} = disconnect ->
        disconnect
    end
  end

  defp reload_closed(s, status, query, oids, buffer) do
    with {:ok, s, buffer} <- recv_close(s, status, buffer),
         {:ok, %{buffer: buffer} = s} <- recv_ready(s, status, buffer) do
      reload_spawn(%{s | buffer: nil}, status, query, oids, buffer)
    else
      {:disconnect, _err, _s} = disconnect ->
        disconnect
    end
  end

  defp fetch_type_info(oids, types, infos \\ [], reloads \\ MapSet.new())

  defp fetch_type_info([], _, infos, reloads) do
    case MapSet.size(reloads) do
      0 ->
        {:ok, Enum.reverse(infos)}

      _ ->
        {:reload, reloads}
    end
  end

  defp fetch_type_info([oid | oids], types, infos, reloads) do
    case Postgrex.Types.fetch(oid, types) do
      {:ok, info} ->
        fetch_type_info(oids, types, [info | infos], reloads)

      {:error, %Postgrex.TypeInfo{} = info, mod} ->
        msg = Postgrex.Utils.type_msg(info, mod)
        {:error, Postgrex.QueryError.exception(msg)}

      {:error, nil, _} ->
        fetch_type_info(oids, types, infos, MapSet.put(reloads, oid))
    end
  end

  defp reload_spawn(s, status, query, oids, buffer) do
    Logger.debug(fn ->
      [
        inspect(query),
        " uses unknown oid(s) ",
        Enum.join(oids, ", ")
        | "forcing us to reload type information from the database. " <>
            "This is expected behaviour whenever you migrate your database."
      ]
    end)

    ref = make_ref()
    {_, mon} = spawn_monitor(fn -> reload_init(s, status, oids, ref, buffer) end)

    receive do
      {:DOWN, ^mon, _, _, {^ref, s, buffer}} ->
        reload_fetch(s, status, query, oids, buffer)

      {:DOWN, ^mon, _, _, _} ->
        {:disconnect, type_fetch_error(), %{s | buffer: buffer}}
    end
  end

  defp reload_init(%{types: types} = s, status, oids, exit_ref, buffer) do
    with {:ok, server} <- Postgrex.Types.owner(types),
         {:lock, lock_ref, ^types} <- TypeServer.fetch(server),
         status = Map.put(status, :types_lock, {server, lock_ref}),
         acc = {[], MapSet.new(), MapSet.new(), MapSet.new()},
         {:ok, s} <- reload(s, status, oids, acc, buffer) do
      %{buffer: buffer} = s
      exit({exit_ref, %{s | buffer: nil}, buffer})
    else
      :noproc ->
        exit(:normal)

      :error ->
        exit(:normal)

      {error, err, _} when error in [:error, :disconnect] ->
        raise err
    end
  end

  defp reload(%{types: types} = s, status, oids, acc, buffer) do
    %{parameters: parameters} = s

    with {:ok, parameters} <- Postgrex.Parameters.fetch(parameters) do
      version = Postgrex.Utils.parse_version(parameters["server_version"])
      statement = Types.reload_query(version, Enum.to_list(oids), types)

      if statement do
        reload_send(s, status, statement, acc, buffer)
      else
        %{types_lock: {server, ref}} = status
        {type_infos, _, _, _} = acc
        sorted_infos = Enum.sort_by(type_infos, & &1.oid)
        TypeServer.update(server, ref, sorted_infos)
        {:ok, %{s | buffer: buffer}}
      end
    else
      :error ->
        s = %{s | buffer: buffer}
        {:error, %Postgrex.Error{message: "parameters not available"}, s}
    end
  end

  defp reload_send(s, status, statement, acc, buffer) do
    msg = msg_query(statement: statement)

    case msg_send(s, msg, buffer) do
      :ok ->
        reload_recv(s, status, acc, buffer)

      {:disconnect, err, s} ->
        bootstrap_fail(s, err, status)
    end
  end

  defp reload_recv(%{types: types} = s, status, acc, buffer) do
    case msg_recv(s, :infinity, buffer) do
      {:ok, msg_row_desc(), buffer} ->
        reload_recv(s, status, acc, buffer)

      {:ok, msg_data_row(values: values), buffer} ->
        reload_recv(s, status, reload_row(acc, values, types), buffer)

      {:ok, msg_command_complete(), buffer} ->
        reload_complete(s, status, acc, buffer)

      {:ok, msg_error(fields: fields), buffer} ->
        err = Postgrex.Error.exception(postgres: fields)
        bootstrap_fail(s, err, status, buffer)

      {:ok, msg, buffer} ->
        {s, status} = handle_msg(s, status, msg)
        reload_recv(s, status, acc, buffer)

      {:disconnect, err, s} ->
        bootstrap_fail(s, err, status)
    end
  end

  defp reload_row({type_infos, oids, missing, current}, values, types) do
    %Postgrex.TypeInfo{oid: oid} = type_info = Types.build_type_info(values)

    missing =
      missing
      |> put_missing_oids(type_info, oids, types)
      |> MapSet.delete(oid)

    {[type_info | type_infos], MapSet.put(oids, oid), missing, current}
  end

  defp put_missing_oids(missing, type_info, new, types) do
    %Postgrex.TypeInfo{array_elem: array_elem, base_type: base_type, comp_elems: comp_elems} =
      type_info

    for oid <- [array_elem, base_type | comp_elems],
        oid !== 0,
        not MapSet.member?(new, oid),
        not bootstrapped?(types, oid),
        do: oid,
        into: missing
  end

  defp bootstrapped?(types, oid) do
    case Postgrex.Types.fetch(oid, types) do
      {:ok, _} ->
        true

      {:error, %Postgrex.TypeInfo{}, _} ->
        true

      {:error, nil, _} ->
        false
    end
  end

  defp reload_complete(s, status, {type_infos, new, missing, prev}, buffer) do
    case sync_recv(s, status, buffer) do
      {:ok, %{buffer: buffer} = s} ->
        s = %{s | buffer: nil}
        next = MapSet.delete(missing, prev)
        current = MapSet.union(next, prev)
        reload(s, status, Enum.to_list(next), {type_infos, new, MapSet.new(), current}, buffer)

      {:disconnect, _, _} = error ->
        error
    end
  end

  defp reload_fetch(%{types: types} = s, status, query, oids, buffer) do
    case oids |> Enum.to_list() |> fetch_type_info(types) do
      {:ok, _} ->
        reload_prepare(%{s | buffer: buffer}, status, query)

      {:error, err} ->
        disconnect(s, err, buffer)

      {:reload, oids} ->
        msg = "oid(s) #{Enum.join(oids, ", ")} lack type information after bootstrap"
        disconnect(s, RuntimeError.exception(message: msg), buffer)
    end
  end

  defp reload_prepare(s, %{prepare: prepare} = status, query) do
    %Query{name: name} = query

    case prepare do
      true when name == "" ->
        # unnamed queries closed on prepare when not re-using
        parse_describe_close(s, status, query)

      true ->
        # named queries closed when oid not found
        parse_describe(s, status, query)

      _ ->
        # flush awaiting execute or declare
        parse_describe_flush(s, status, query)
    end
  end

  ## execute

  defp lock_error(s, fun) do
    msg = "connection is locked copying to or from the database and can not #{fun} transaction"

    {:disconnect, RuntimeError.exception(msg), s}
  end

  defp lock_error(s, fun, query) do
    msg =
      "connection is locked copying to or from the database and can not #{fun} #{inspect(query)}"

    {:disconnect, RuntimeError.exception(msg), s}
  end

  defp transaction_error(s, status) do
    {:error, DBConnection.TransactionError.exception(status), s}
  end

  defp handle_prepare_execute(%Query{name: ""} = query, params, opts, s) do
    status = new_status(opts)

    case parse_describe_flush(s, status, query) do
      {:ok, query, s} ->
        bind_execute_close(s, status, query, params)

      {error, _, _} = other when error in [:error, :disconnect] ->
        other
    end
  end

  defp handle_prepare_execute(%Query{} = query, params, opts, s) do
    status = new_status(opts)

    case close_parse_describe_flush(s, status, query) do
      {:ok, query, s} ->
        bind_execute(s, status, query, params)

      {error, _, _} = other when error in [:error, :disconnect] ->
        other
    end
  end

  defp bind_execute_close(s, %{mode: :transaction} = status, query, params) do
    %Query{param_formats: pfs, result_formats: rfs, name: name} = query
    %{buffer: buffer} = s

    msgs = [
      msg_bind(
        name_port: "",
        name_stat: name,
        param_formats: pfs,
        params: params,
        result_formats: rfs
      ),
      msg_execute(name_port: "", max_rows: 0),
      msg_close(type: :statement, name: name),
      msg_sync()
    ]

    with :ok <- msg_send(%{s | buffer: nil}, msgs, buffer),
         {:ok, s, buffer} <- recv_bind(s, status, buffer),
         {:ok, result, s, buffer} <- recv_execute(s, status, query, buffer),
         {:ok, s, buffer} <- recv_close(s, status, buffer),
         {:ok, s} <- recv_ready(s, status, buffer) do
      {:ok, query, result, s}
    else
      {:error, %Postgrex.Error{} = err, s, buffer} ->
        error_ready(s, status, err, buffer)
        |> maybe_disconnect()

      {:disconnect, _err, _s} = disconnect ->
        disconnect
    end
  end

  defp bind_execute_close(s, %{mode: :savepoint} = status, query, params) do
    # only used for un-named and query will always get closed by release
    bind_execute(s, status, query, params)
  end

  defp bind_execute(s, %{mode: :transaction} = status, query, params) do
    %Query{param_formats: pfs, result_formats: rfs, name: name} = query
    %{buffer: buffer} = s

    msgs = [
      msg_bind(
        name_port: "",
        name_stat: name,
        param_formats: pfs,
        params: params,
        result_formats: rfs
      ),
      msg_execute(name_port: "", max_rows: 0),
      msg_sync()
    ]

    with :ok <- msg_send(%{s | buffer: nil}, msgs, buffer),
         {:ok, s, buffer} <- recv_bind(s, status, buffer),
         {:ok, result, s, buffer} <- recv_execute(s, status, query, buffer),
         {:ok, s} <- recv_ready(s, status, buffer) do
      {:ok, query, result, s}
    else
      {:error, %Postgrex.Error{} = err, s, buffer} ->
        query_delete_on_error(s, err, query)

        error_ready(s, status, err, buffer)
        |> maybe_disconnect()

      {:disconnect, _err, _s} = disconnect ->
        disconnect
    end
  end

  defp bind_execute(s, %{mode: :savepoint} = status, query, params) do
    %Query{param_formats: pfs, result_formats: rfs, name: name} = query
    %{buffer: buffer} = s

    msgs = [
      msg_bind(
        name_port: "",
        name_stat: name,
        param_formats: pfs,
        params: params,
        result_formats: rfs
      ),
      msg_execute(name_port: "", max_rows: 0),
      msg_query(statement: "RELEASE SAVEPOINT postgrex_query")
    ]

    with :ok <- msg_send(%{s | buffer: nil}, msgs, buffer),
         {:ok, s, buffer} <- recv_bind(s, status, buffer),
         {:ok, result, s, buffer} <- recv_execute(s, status, query, buffer),
         {:ok, _, s} <- recv_transaction(s, status, buffer) do
      {:ok, query, result, s}
    else
      {:error, %Postgrex.Error{} = err, s, buffer} ->
        query_delete_on_error(s, err, query)
        rollback_flushed(s, status, err, buffer)

      {:disconnect, _err, _s} = disconnect ->
        disconnect
    end
  end

  defp maybe_disconnect({:error, _, %{disconnect_on_error_codes: []}} = result), do: result

  defp maybe_disconnect(
         {:error, %Postgrex.Error{postgres: %{code: code}} = error,
          %{disconnect_on_error_codes: codes} = state} = result
       ) do
    if code in codes do
      {:disconnect, error, state}
    else
      result
    end
  end

  defp maybe_disconnect(other), do: other

  defp rebind_execute(s, %{mode: :transaction} = status, query, params) do
    # using a cached query is same as using it for the first time when don't
    # need to setup savepoints
    bind_execute(s, status, query, params)
  end

  defp rebind_execute(%{postgres: :transaction} = s, %{mode: :savepoint} = status, query, params) do
    # using a named cache query so savepoint/simple query does not unprepare
    %Query{param_formats: pfs, result_formats: rfs, name: name} = query
    %{buffer: buffer} = s

    msgs = [
      msg_query(statement: "SAVEPOINT postgrex_query"),
      msg_bind(
        name_port: "",
        name_stat: name,
        param_formats: pfs,
        params: params,
        result_formats: rfs
      ),
      msg_execute(name_port: "", max_rows: 0),
      msg_query(statement: "RELEASE SAVEPOINT postgrex_query")
    ]

    with :ok <- msg_send(%{s | buffer: nil}, msgs, buffer),
         {:ok, _, %{buffer: buffer} = s} <- recv_transaction(s, status, buffer),
         {:ok, s, buffer} <- recv_bind(%{s | buffer: nil}, status, buffer),
         {:ok, result, s, buffer} <- recv_execute(s, status, query, buffer),
         {:ok, _, s} <- recv_transaction(s, status, buffer) do
      {:ok, query, result, s}
    else
      {:error, %Postgrex.Error{} = err, s, buffer} ->
        query_delete_on_error(s, err, query)
        rollback_flushed(s, status, err, buffer)

      {:disconnect, _err, _s} = disconnect ->
        disconnect
    end
  end

  defp rebind_execute(%{postgres: postgres} = s, %{mode: :savepoint}, _, _)
       when postgres in [:idle, :error] do
    transaction_error(s, postgres)
  end

  defp recv_bind(s, status, buffer) do
    case msg_recv(s, :infinity, buffer) do
      {:ok, msg_bind_complete(), buffer} ->
        {:ok, s, buffer}

      {:ok, msg_error(fields: fields), buffer} ->
        {:error, Postgrex.Error.exception(postgres: fields), s, buffer}

      {:ok, msg, buffer} ->
        {s, status} = handle_msg(s, status, msg)
        recv_bind(s, status, buffer)

      {:disconnect, _, _} = dis ->
        dis
    end
  end

  defp recv_execute(s, status, query, rows \\ [], buffer) do
    %Query{result_types: types} = query

    case rows_recv(s, types, rows, buffer) do
      {:ok, msg_command_complete(tag: tag), rows, buffer} ->
        {:ok, done(s, status, query, rows, tag), s, buffer}

      {:ok, msg_error(fields: fields), _, buffer} ->
        {:error, Postgrex.Error.exception(postgres: fields), s, buffer}

      {:ok, msg_empty_query(), [], buffer} ->
        {:ok, done(s, status, query, nil, nil), s, buffer}

      {:ok, msg_copy_in_response(), [], buffer} ->
        copy_in_disconnect(s, query, buffer)

      {:ok, msg_copy_out_response(), [], buffer} ->
        recv_copy_out(s, status, query, buffer)

      {:ok, msg_copy_both_response(), [], buffer} ->
        copy_both_disconnect(s, query, buffer)

      {:ok, msg, rows, buffer} ->
        {s, status} = handle_msg(s, status, msg)
        recv_execute(s, status, query, rows, buffer)

      {:disconnect, _, _} = dis ->
        dis
    end
  end

  defp copy_in_disconnect(s, query, buffer) do
    msg = "query #{inspect(query)} is trying to copy in but no copy data to send"
    {:disconnect, RuntimeError.exception(msg), %{s | buffer: buffer}}
  end

  defp copy_both_disconnect(s, query, buffer) do
    msg = "query #{inspect(query)} is trying to copy both ways but it is not supported"
    {:disconnect, RuntimeError.exception(msg), %{s | buffer: buffer}}
  end

  defp recv_copy_out(s, status, query, acc \\ [], buffer) do
    case msg_recv(s, :infinity, buffer) do
      {:ok, msg_copy_data(data: data), buffer} ->
        recv_copy_out(s, status, query, [data | acc], buffer)

      {:ok, msg_copy_done(), buffer} ->
        recv_copy_out(s, status, query, acc, buffer)

      {:ok, msg_command_complete(tag: tag), buffer} ->
        {:ok, done(s, status, query, acc, tag), s, buffer}

      {:ok, msg_error(fields: fields), buffer} ->
        {:error, Postgrex.Error.exception(postgres: fields), s, buffer}

      {:ok, msg, buffer} ->
        {s, status} = handle_msg(s, status, msg)
        recv_copy_out(s, status, query, acc, buffer)

      {:disconnect, _, _} = dis ->
        dis
    end
  end

  defp make_portal() do
    System.unique_integer([:positive])
    |> Integer.to_string(36)
  end

  defp handle_bind(%Query{ref: ref} = query, params, res, opts, %{postgres: {_, ref}} = s) do
    bind(s, new_status(opts), query, params, res)
  end

  defp handle_bind(query, _, _, _, %{postgres: {_, _}} = s) do
    lock_error(s, :bind, query)
  end

  defp handle_bind(query, params, res, opts, s) do
    if query_member?(s, query) do
      rebind(s, new_status(opts), query, params, res)
    else
      handle_prepare_bind(query, params, res, opts, s)
    end
  end

  defp handle_prepare_bind(%Query{name: ""} = query, params, res, opts, s) do
    status = new_status(opts)

    case parse_describe_flush(s, status, query) do
      {:ok, query, s} ->
        bind(s, status, query, params, res)

      {error, _, _} = other when error in [:error, :disconnect] ->
        other
    end
  end

  defp handle_prepare_bind(%Query{} = query, params, res, opts, s) do
    status = new_status(opts)

    case close_parse_describe_flush(s, status, query) do
      {:ok, query, s} ->
        bind(s, status, query, params, res)

      {error, _, _} = other when error in [:error, :disconnect] ->
        other
    end
  end

  defp bind(s, %{mode: :transaction} = status, query, params, cursor) do
    %Query{param_formats: pfs, result_formats: rfs, name: name} = query
    %{portal: portal} = cursor
    %{buffer: buffer} = s

    msgs = [
      msg_bind(
        name_port: portal,
        name_stat: name,
        param_formats: pfs,
        params: params,
        result_formats: rfs
      ),
      msg_sync()
    ]

    with :ok <- msg_send(%{s | buffer: nil}, msgs, buffer),
         {:ok, s, buffer} <- recv_bind(s, status, buffer),
         {:ok, s} <- recv_ready(s, status, buffer) do
      {:ok, query, cursor, s}
    else
      {:error, %Postgrex.Error{} = err, s, buffer} ->
        error_ready(s, status, err, buffer)

      {:disconnect, _err, _s} = disconnect ->
        disconnect
    end
  end

  defp bind(s, %{mode: :savepoint} = status, query, params, cursor) do
    %Query{param_formats: pfs, result_formats: rfs, name: name} = query
    %{portal: portal} = cursor
    %{buffer: buffer} = s

    msgs = [
      msg_bind(
        name_port: portal,
        name_stat: name,
        param_formats: pfs,
        params: params,
        result_formats: rfs
      ),
      msg_query(statement: "RELEASE SAVEPOINT postgrex_query")
    ]

    with :ok <- msg_send(%{s | buffer: nil}, msgs, buffer),
         {:ok, s, buffer} <- recv_bind(s, status, buffer),
         {:ok, _, s} <- recv_transaction(s, status, buffer) do
      {:ok, query, cursor, s}
    else
      {:error, %Postgrex.Error{} = err, s, buffer} ->
        rollback_flushed(s, status, err, buffer)

      {:disconnect, _err, _s} = disconnect ->
        disconnect
    end
  end

  defp rebind(s, %{mode: :transaction} = status, query, params, cursor) do
    # using a cached query is same as using it for the first time when don't
    # need to setup savepoints
    bind(s, status, query, params, cursor)
  end

  defp rebind(%{postgres: :transaction} = s, %{mode: :savepoint} = status, query, params, cursor) do
    %Query{param_formats: pfs, result_formats: rfs, name: name} = query
    %{portal: portal} = cursor
    %{buffer: buffer} = s

    msgs = [
      msg_query(statement: "SAVEPOINT postgrex_query"),
      msg_bind(
        name_port: portal,
        name_stat: name,
        param_formats: pfs,
        params: params,
        result_formats: rfs
      ),
      msg_query(statement: "RELEASE SAVEPOINT postgrex_query")
    ]

    with :ok <- msg_send(%{s | buffer: nil}, msgs, buffer),
         {:ok, _, %{buffer: buffer} = s} <- recv_transaction(s, status, buffer),
         {:ok, s, buffer} <- recv_bind(s, status, buffer),
         {:ok, _, s} <- recv_transaction(s, status, buffer) do
      {:ok, query, cursor, s}
    else
      {:error, %Postgrex.Error{} = err, s, buffer} ->
        rollback_flushed(s, status, err, buffer)

      {:disconnect, _err, _s} = disconnect ->
        disconnect
    end
  end

  defp rebind(%{postgres: postgres} = s, %{mode: :savepoint}, _, _, _)
       when postgres in [:idle, :error] do
    transaction_error(s, postgres)
  end

  defp execute(s, %{mode: :transaction} = status, query, cursor, max_rows) do
    %Cursor{portal: portal} = cursor
    msgs = [msg_execute(name_port: portal, max_rows: max_rows), msg_sync()]
    %{buffer: buffer} = s

    with :ok <- msg_send(%{s | buffer: nil}, msgs, buffer),
         {ok, result, s, buffer} when ok in [:cont, :halt] <-
           recv_execute(s, status, query, cursor, max_rows, [], buffer),
         {:ok, s} <- recv_ready(s, status, buffer) do
      {ok, result, s}
    else
      {:copy_out, result, s} ->
        {:cont, result, s}

      {:error, %Postgrex.Error{} = err, s, buffer} ->
        error_ready(s, status, err, buffer)

      {:disconnect, _err, _s} = disconnect ->
        disconnect
    end
  end

  defp execute(
         %{postgres: :transaction} = s,
         %{mode: :savepoint} = status,
         query,
         cursor,
         max_rows
       ) do
    %Cursor{portal: portal} = cursor
    %{buffer: buffer} = s

    msgs = [
      msg_query(statement: "SAVEPOINT postgrex_query"),
      msg_execute(name_port: portal, max_rows: max_rows),
      msg_query(statement: "RELEASE SAVEPOINT postgrex_query")
    ]

    with :ok <- msg_send(%{s | buffer: nil}, msgs, buffer),
         {:ok, _, %{buffer: buffer} = s} <- recv_transaction(s, status, buffer),
         {ok, result, s, buffer} when ok in [:cont, :halt] <-
           recv_execute(s, status, query, cursor, max_rows, [], buffer),
         {:ok, _, s} <- recv_transaction(s, status, buffer) do
      {ok, result, s}
    else
      {:copy_out, result, s} ->
        {:cont, result, s}

      {:error, %Postgrex.Error{} = err, s, buffer} ->
        rollback_flushed(s, status, err, buffer)

      {:disconnect, _err, _s} = disconnect ->
        disconnect
    end
  end

  defp recv_execute(s, status, query, cursor, max_rows, rows, buffer) do
    %Query{result_types: types} = query

    case rows_recv(s, types, rows, buffer) do
      {:ok, msg_command_complete(tag: tag), rows, buffer} ->
        {:halt, halt(s, status, query, rows, tag), s, buffer}

      {:ok, msg_portal_suspend(), rows, buffer} ->
        {:cont, done(s, status, query, rows, :stream, max_rows), s, buffer}

      {:ok, msg_error(fields: fields), _, buffer} ->
        {:error, Postgrex.Error.exception(postgres: fields), s, buffer}

      {:ok, msg_empty_query(), [], buffer} ->
        {:halt, done(s, status, query, nil, nil), s, buffer}

      {:ok, msg_copy_in_response(), [], buffer} ->
        copy_in_disconnect(s, query, buffer)

      {:ok, msg_copy_out_response(), [], buffer} ->
        %{postgres: postgres} = s
        %Cursor{ref: ref} = cursor
        s = %{s | postgres: {postgres, ref}}
        recv_copy_out(s, status, query, max_rows, [], buffer)

      {:ok, msg_copy_both_response(), [], buffer} ->
        copy_both_disconnect(s, query, buffer)

      {:ok, msg, rows, buffer} ->
        {s, status} = handle_msg(s, status, msg)
        recv_execute(s, status, query, cursor, max_rows, rows, buffer)

      {:disconnect, _, _} = dis ->
        dis
    end
  end

  defp fetch_copy_out(%{buffer: buffer} = s, %{mode: :transaction} = status, query, max_rows) do
    s = %{s | buffer: nil}

    with {:halt, result, s, buffer} <- recv_copy_out(s, status, query, max_rows, [], buffer),
         {:ok, s} <- recv_ready(s, status, buffer) do
      {:halt, result, s}
    else
      {:copy_out, result, s} ->
        {:cont, result, s}

      {:error, err, s, buffer} ->
        error_ready(s, status, err, buffer)

      {:disconnect, _err, _s} = disconnect ->
        disconnect
    end
  end

  defp fetch_copy_out(%{buffer: buffer} = s, %{mode: :savepoint} = status, query, max_rows) do
    s = %{s | buffer: nil}

    with {:halt, result, s, buffer} <- recv_copy_out(s, status, query, max_rows, [], buffer),
         {:ok, _, s} <- recv_transaction(s, status, buffer) do
      {:halt, result, s}
    else
      {:copy_out, result, s} ->
        {:cont, result, s}

      {:error, err, s, buffer} ->
        rollback_flushed(s, status, err, buffer)

      {:disconnect, _err, _s} = disconnect ->
        disconnect
    end
  end

  defp recv_copy_out(s, status, query, max_rows, [], buffer) do
    max_rows = if max_rows == 0, do: :infinity, else: max_rows
    recv_copy_out(s, status, query, max_rows, [], 0, buffer)
  end

  defp recv_copy_out(s, status, query, max_rows, acc, max_rows, buffer) do
    s = %{s | buffer: buffer}
    {:copy_out, done(s, status, query, acc, :copy_stream, max_rows), s}
  end

  defp recv_copy_out(s, status, query, max_rows, acc, nrows, buffer) do
    case msg_recv(s, :infinity, buffer) do
      {:ok, msg_copy_data(data: data), buffer} ->
        recv_copy_out(s, status, query, max_rows, [data | acc], nrows + 1, buffer)

      {:ok, msg_copy_done(), buffer} ->
        recv_copy_out(s, status, query, max_rows, acc, nrows, buffer)

      {:ok, msg_command_complete(tag: tag), buffer} ->
        {:halt, halt(s, status, query, acc, tag), s, buffer}

      {:ok, msg_error(fields: fields), buffer} ->
        {:error, Postgrex.Error.exception(postgres: fields), s, buffer}

      {:ok, msg, buffer} ->
        {s, status} = handle_msg(s, status, msg)
        recv_copy_out(s, status, query, max_rows, acc, nrows, buffer)

      {:disconnect, _, _} = dis ->
        dis
    end
  end

  defp copy_in_data(s, %{mode: :transaction}, copy, data) do
    %Copy{portal: portal, ref: ref, query: query} = copy
    %{postgres: postgres, buffer: buffer} = s
    msgs = [msg_execute(name_port: portal, max_rows: 0), data]

    case msg_send(s, msgs, buffer) do
      :ok ->
        {:ok, query, copied(s), %{s | postgres: {postgres, ref}}}

      {:disconnect, _err, _s} = disconnect ->
        disconnect
    end
  end

  defp copy_in_data(s, %{mode: :savepoint} = status, copy, data) do
    %Copy{portal: portal, ref: ref, query: query} = copy
    %{buffer: buffer} = s

    msgs = [
      msg_query(statement: "SAVEPOINT postgrex_query"),
      msg_execute(name_port: portal, max_rows: 0),
      data
    ]

    with :ok <- msg_send(%{s | buffer: nil}, msgs, buffer),
         {:ok, _, %{postgres: postgres} = s} <- recv_transaction(s, status, buffer) do
      {:ok, query, copied(s), %{s | postgres: {postgres, ref}}}
    else
      {:disconnect, _err, _s} = disconnect ->
        disconnect
    end
  end

  defp copy_in_data(%{sock: {mod, sock}} = s, %{query: query}, data) do
    case mod.send(sock, data) do
      :ok ->
        {:ok, query, copied(s), s}

      {:error, reason} ->
        disconnect(s, tag(mod), "send", reason)
    end
  end

  defp copied(%{connection_id: connection_id}) do
    %Postgrex.Result{
      command: :copy_stream,
      num_rows: :copy_stream,
      rows: nil,
      columns: nil,
      connection_id: connection_id
    }
  end

  defp copy_in_done(s, %{mode: :transaction} = status, %Copy{query: query}) do
    %{buffer: buffer} = s
    msgs = [msg_copy_done(), msg_sync()]

    with :ok <- msg_send(%{s | buffer: nil}, msgs, buffer),
         {:ok, result, s, buffer} <- recv_copy_in(s, status, query, buffer),
         {:ok, s} <- recv_ready(s, status, buffer) do
      {:ok, query, result, s}
    else
      {:error, %Postgrex.Error{} = err, s, buffer} ->
        error_ready(s, status, err, buffer)

      {:disconnect, _err, _s} = disconnect ->
        disconnect
    end
  end

  defp copy_in_done(s, %{mode: :savepoint} = status, %Copy{query: query}) do
    %{buffer: buffer} = s
    msgs = [msg_copy_done(), msg_query(statement: "RELEASE SAVEPOINT postgrex_query")]

    with :ok <- msg_send(%{s | buffer: nil}, msgs, buffer),
         {:ok, result, s, buffer} <- recv_copy_in(s, status, query, buffer),
         {:ok, _, s} <- recv_transaction(s, status, buffer) do
      {:ok, query, result, s}
    else
      {:error, %Postgrex.Error{} = err, s, buffer} ->
        rollback_flushed(s, status, err, buffer)

      {:disconnect, _err, _s} = disconnect ->
        disconnect
    end
  end

  defp recv_copy_in(s, status, query, buffer) do
    %Query{result_types: types} = query

    case rows_recv(s, types, [], buffer) do
      {:ok, msg_copy_in_response(), [], buffer} ->
        recv_copy_in_done(s, status, query, buffer)

      {:ok, msg_command_complete(tag: tag), rows, buffer} ->
        {:ok, done(s, status, query, rows, tag), s, buffer}

      {:ok, msg_empty_query(), [], buffer} ->
        {:ok, done(s, status, query, nil, nil), s, buffer}

      {:ok, msg_error(fields: fields), _, buffer} ->
        {:error, Postgrex.Error.exception(postgres: fields), s, buffer}

      {:ok, msg_copy_out_response(), [], buffer} ->
        recv_copy_out(s, status, query, buffer)

      {:ok, msg_copy_both_response(), [], buffer} ->
        copy_both_disconnect(s, query, buffer)

      {:ok, msg, [], buffer} ->
        {s, status} = handle_msg(s, status, msg)
        recv_copy_in(s, status, query, buffer)

      {:ok, msg, [_ | _] = rows, buffer} ->
        {s, status} = handle_msg(s, status, msg)
        recv_execute(s, status, query, rows, buffer)

      {:disconnect, _, _} = dis ->
        dis
    end
  end

  defp recv_copy_in_done(s, status, query, buffer) do
    case msg_recv(s, :infinity, buffer) do
      {:ok, msg_command_complete(tag: tag), buffer} ->
        {:ok, done(s, status, query, nil, tag), s, buffer}

      {:ok, msg_error(fields: fields), buffer} ->
        {:error, Postgrex.Error.exception(postgres: fields), s, buffer}

      {:ok, msg, buffer} ->
        {s, status} = handle_msg(s, status, msg)
        recv_copy_in_done(s, status, query, buffer)

      {:disconnect, _, _} = dis ->
        dis
    end
  end

  ## close

  defp copy_out_done(s, %{mode: :transaction} = status, query) do
    %{buffer: buffer} = s
    s = %{s | buffer: nil}

    with {:halt, result, s, buffer} <- recv_copy_out(s, status, query, :infinity, [], buffer),
         {:ok, s} <- recv_ready(s, status, buffer) do
      {:ok, result, s}
    else
      {:error, %Postgrex.Error{} = err, s, buffer} ->
        error_ready(s, status, err, buffer)

      {:disconnect, _err, _s} = disconnect ->
        disconnect
    end
  end

  defp copy_out_done(s, %{mode: :savepoint} = status, query) do
    %{buffer: buffer} = s
    s = %{s | buffer: nil}

    with {:halt, result, s, buffer} <- recv_copy_out(s, status, query, :infinity, [], buffer),
         {:ok, _, s} <- recv_transaction(s, status, buffer) do
      {:ok, result, s}
    else
      {:error, %Postgrex.Error{} = err, s, buffer} ->
        rollback_flushed(s, status, err, buffer)

      {:disconnect, _err, _s} = disconnect ->
        disconnect
    end
  end

  defp flushed_close(s, %{mode: :transaction} = status, query) do
    # closing query without transaction if not flushed is the same as if doing
    # with preparing immediately before.
    close(s, status, query)
  end

  defp flushed_close(s, %{mode: :savepoint} = status, query) do
    %Query{name: name} = query
    %{buffer: buffer} = s
    stmt = "ROLLBACK TO SAVEPOINT postgrex_query;RELEASE SAVEPOINT postgrex_query"
    msgs = [msg_close(type: :statement, name: name), msg_query(statement: stmt)]

    with :ok <- msg_send(%{s | buffer: nil}, msgs, buffer),
         {:ok, s, buffer} <- recv_close(s, status, buffer),
         _ = query_delete(s, query),
         {:ok, _, s} <- recv_transaction(s, status, buffer) do
      %{connection_id: connection_id} = s
      {:ok, %Postgrex.Result{command: :close, connection_id: connection_id}, s}
    else
      {:disconnect, _err, _s} = disconnect ->
        disconnect
    end
  end

  defp close(s, status, %Query{name: name} = query) do
    %{buffer: buffer} = s
    msgs = [msg_close(type: :statement, name: name), msg_sync()]

    with :ok <- msg_send(%{s | buffer: nil}, msgs, buffer),
         {:ok, s, buffer} <- recv_close(s, status, buffer),
         _ = query_delete(s, query),
         {:ok, s} <- recv_ready(s, status, buffer) do
      %{connection_id: connection_id} = s
      {:ok, %Postgrex.Result{command: :close, connection_id: connection_id}, s}
    else
      {:disconnect, _err, _s} = disconnect ->
        disconnect
    end
  end

  defp close(s, status, %{portal: portal}) do
    %{buffer: buffer} = s
    msgs = [msg_close(type: :portal, name: portal), msg_sync()]

    with :ok <- msg_send(%{s | buffer: nil}, msgs, buffer),
         {:ok, s, buffer} <- recv_close(s, status, buffer),
         {:ok, s} <- recv_ready(s, status, buffer) do
      %{connection_id: connection_id} = s
      {:ok, %Postgrex.Result{command: :close, connection_id: connection_id}, s}
    else
      {:disconnect, _err, _s} = disconnect ->
        disconnect
    end
  end

  ## ping

  defp ping_recv(s, status, old_buffer, buffer) do
    %{timeout: timeout, postgres: postgres, transactions: transactions} = s

    case msg_recv(s, timeout, buffer) do
      {:ok, msg_ready(status: :idle), buffer}
      when postgres == :transaction and transactions == :strict ->
        sync_error(s, :idle, buffer)

      {:ok, msg_ready(status: :transaction), buffer}
      when postgres == :idle and transactions == :strict ->
        sync_error(s, :transaction, buffer)

      {:ok, msg_ready(status: :error), buffer}
      when postgres == :idle and transactions == :strict ->
        sync_error(s, :error, buffer)

      {:ok, msg_ready(status: postgres), buffer} when old_buffer == :active_once ->
        activate(%{s | postgres: postgres}, buffer)

      {:ok, msg_ready(status: postgres), buffer} when is_nil(old_buffer) ->
        {:ok, %{s | postgres: postgres, buffer: buffer}}

      {:ok, msg_error(fields: fields), buffer} ->
        disconnect(s, Postgrex.Error.exception(postgres: fields), buffer)

      {:ok, msg, buffer} ->
        {s, status} = handle_msg(s, status, msg)
        ping_recv(s, status, old_buffer, buffer)

      {:disconnect, _, _} = dis ->
        dis
    end
  end

  ## transaction

  defp handle_transaction(statement, opts, %{buffer: buffer} = s) do
    status = new_status(opts, mode: :transaction)
    msgs = [msg_query(statement: statement)]

    case msg_send(%{s | buffer: nil}, msgs, buffer) do
      :ok ->
        recv_transaction(s, status, buffer)

      {:disconnect, err, s} ->
        {:disconnect, err, s}

      {:error, %Postgrex.Error{} = err, s, buffer} ->
        error_ready(s, status, err, buffer)
    end
  end

  defp recv_transaction(s, status, tags \\ [], buffer) do
    case msg_recv(s, :infinity, buffer) do
      {:ok, msg_command_complete(tag: tag), buffer} ->
        recv_transaction(s, status, [tag | tags], buffer)

      {:ok, msg_error(fields: fields), buffer} ->
        err = Postgrex.Error.exception(postgres: fields)
        {:disconnect, err, %{s | buffer: buffer}}

      {:ok, msg_ready(status: postgres), buffer} ->
        s = %{s | postgres: postgres, buffer: buffer}
        {:ok, done(s, status, Enum.reverse(tags)), s}

      {:ok, msg, buffer} ->
        {s, status} = handle_msg(s, status, msg)
        recv_transaction(s, status, tags, buffer)

      {:disconnect, _, _} = dis ->
        dis
    end
  end

  defp recv_close(s, status, buffer) do
    case msg_recv(s, :infinity, buffer) do
      {:ok, msg_close_complete(), buffer} ->
        {:ok, s, buffer}

      {:ok, msg_error(fields: fields), buffer} ->
        err = Postgrex.Error.exception(postgres: fields)
        {:disconnect, err, %{s | buffer: buffer}}

      {:ok, msg, buffer} ->
        {s, status} = handle_msg(s, status, msg)
        recv_close(s, status, buffer)

      {:disconnect, _, _} = dis ->
        dis
    end
  end

  defp recv_ready(%{transactions: :naive} = s, status, buffer) do
    case msg_recv(s, :infinity, buffer) do
      {:ok, msg_ready(status: postgres), buffer} ->
        {:ok, %{s | postgres: postgres, buffer: buffer}}

      {:ok, msg_error(fields: fields), buffer} ->
        err = Postgrex.Error.exception(postgres: fields)
        {:disconnect, err, %{s | buffer: buffer}}

      {:ok, msg, buffer} ->
        {s, status} = handle_msg(s, status, msg)
        recv_ready(s, status, buffer)

      {:disconnect, _, _} = dis ->
        dis
    end
  end

  defp recv_ready(%{transactions: :strict, postgres: {postgres, _}} = s, status, buffer) do
    recv_strict_ready(s, status, postgres, buffer)
  end

  defp recv_ready(%{transactions: :strict, postgres: postgres} = s, status, buffer) do
    recv_strict_ready(s, status, postgres, buffer)
  end

  defp recv_strict_ready(s, status, expected, buffer) do
    case msg_recv(s, :infinity, buffer) do
      {:ok, msg_ready(status: ^expected), buffer} ->
        {:ok, %{s | postgres: expected, buffer: buffer}}

      {:ok, msg_ready(status: :error), buffer} when expected == :transaction ->
        {:ok, %{s | postgres: :error, buffer: buffer}}

      {:ok, msg_ready(status: unexpected), buffer} ->
        sync_error(s, unexpected, buffer)

      {:ok, msg, buffer} ->
        {s, status} = handle_msg(s, status, msg)
        recv_strict_ready(s, status, expected, buffer)

      {:disconnect, _, _} = dis ->
        dis
    end
  end

  defp error_ready(s, status, %Postgrex.Error{} = err, buffer) do
    case recv_ready(s, status, buffer) do
      {:ok, s} ->
        %{connection_id: connection_id} = s
        {:error, %Postgrex.Error{err | connection_id: connection_id}, s}

      {:disconnect, _, _} = disconnect ->
        disconnect
    end
  end

  defp error_ready(s, status, err, buffer) do
    case recv_ready(s, status, buffer) do
      {:ok, s} -> {:error, err, s}
      {:disconnect, _, _} = disconnect -> disconnect
    end
  end

  defp done(%{connection_id: connection_id}, %{messages: messages}, tags) do
    {command, _} = decode_tags(tags)

    %Postgrex.Result{
      command: command,
      num_rows: nil,
      rows: nil,
      columns: nil,
      connection_id: connection_id,
      messages: messages
    }
  end

  defp done(s, status, %Query{} = query, rows, tag) do
    {command, nrows} = if tag, do: decode_tag(tag), else: {nil, nil}
    done(s, status, query, rows, command, nrows)
  end

  defp done(%{connection_id: connection_id}, %{messages: messages}, columns, rows, tags) do
    {command, _} = decode_tags(tags)

    %Postgrex.Result{
      command: command,
      num_rows: length(rows),
      rows: rows,
      columns: columns,
      connection_id: connection_id,
      messages: messages
    }
  end

  defp done(s, status, query, rows, command, nrows) do
    %{connection_id: connection_id} = s
    %{messages: messages} = status
    %Query{columns: cols} = query

    # Fix for PostgreSQL 8.4 (doesn't include number of selected rows in tag)
    nrows = if is_nil(nrows) and command == :select, do: length(rows), else: nrows
    rows = if is_nil(cols) and rows == [] and command != :copy, do: nil, else: rows

    %Postgrex.Result{
      command: command,
      num_rows: nrows || 0,
      rows: rows,
      columns: cols,
      connection_id: connection_id,
      messages: messages
    }
  end

  defp halt(s, status, query, rows, tag) do
    case done(s, status, query, rows, tag) do
      %Postgrex.Result{rows: rows} = result when is_list(rows) ->
        # shows rows for all streamed results but we only want for last chunk.
        %Postgrex.Result{result | num_rows: length(rows)}

      result ->
        result
    end
  end

  ## data

  defp handle_data(s, opts, buffer) do
    data(s, new_status(opts, mode: :transaction), buffer)
  end

  defp data(%{timeout: timeout} = s, status, buffer) do
    case msg_recv(s, timeout, buffer) do
      {:ok, msg_error(fields: fields), buffer} ->
        disconnect(s, Postgrex.Error.exception(postgres: fields), buffer)

      {:ok, msg, <<>>} ->
        {s, _} = handle_msg(s, status, msg)
        activate(s, <<>>)

      {:ok, msg, buffer} ->
        {s, status} = handle_msg(s, status, msg)
        data(s, status, buffer)

      {:disconnect, _, _} = dis ->
        dis
    end
  end

  ## helpers
  defp notify(opts) do
    opts[:notify] || fn _, _ -> :ok end
  end

  defp mode(opts) do
    case opts[:mode] || :transaction do
      :transaction -> :transaction
      :savepoint -> :savepoint
    end
  end

  defp columns(fields) do
    fields
    |> Enum.map(fn row_field(type_oid: oid, name: name) -> {oid, name} end)
    |> :lists.unzip()
  end

  defp column_names(fields) do
    Enum.map(fields, fn row_field(name: name) -> name end)
  end

  defp tag(:gen_tcp), do: :tcp
  defp tag(:ssl), do: :ssl

  defp decode_tags([tag]), do: decode_tag(tag)
  defp decode_tags(tags), do: Enum.map_reduce(tags, nil, &decode_tags/2)

  defp decode_tags(tag, acc) do
    case decode_tag(tag) do
      {command, nil} -> {command, acc}
      {command, nrows} -> {command, nrows + (acc || 0)}
    end
  end

  defp decode_tag("INSERT " <> rest) do
    [_oid, nrows] = :binary.split(rest, " ")
    {:insert, String.to_integer(nrows)}
  end

  defp decode_tag("SELECT " <> int), do: {:select, String.to_integer(int)}
  defp decode_tag("UPDATE " <> int), do: {:update, String.to_integer(int)}
  defp decode_tag("DELETE " <> int), do: {:delete, String.to_integer(int)}
  defp decode_tag("FETCH " <> int), do: {:fetch, String.to_integer(int)}
  defp decode_tag("MOVE " <> int), do: {:move, String.to_integer(int)}
  defp decode_tag("COPY " <> int), do: {:copy, String.to_integer(int)}
  defp decode_tag("BEGIN"), do: {:begin, nil}
  defp decode_tag("COMMIT"), do: {:commit, nil}
  defp decode_tag("ROLLBACK"), do: {:rollback, nil}
  defp decode_tag(tag), do: decode_tag(tag, "")
  defp decode_tag(<<>>, acc), do: {String.to_atom(acc), nil}
  defp decode_tag(<<?\s, t::binary>>, acc), do: decode_tag(t, <<acc::binary, ?_>>)

  defp decode_tag(<<h, t::binary>>, acc) when h in ?A..?Z,
    do: decode_tag(t, <<acc::binary, h + 32>>)

  # Valid SQL statements in PostgreSQL are only
  # uppercase A..Z and space. Therefore any other
  # character prompts a return of the accumulator
  # ignoring anything from the invalid character
  # and any trailing space.
  defp decode_tag(<<_h, _t::binary>>, acc) do
    tag =
      acc
      |> String.trim_trailing("_")
      |> String.to_atom()

    {tag, nil}
  end

  # It is ok to use infinity timeout here if in client process as timer is
  # running.
  defp msg_recv(%{sock: {:gen_tcp, sock}} = s, timeout, :active_once) do
    receive do
      {:tcp, ^sock, buffer} ->
        msg_recv(s, timeout, buffer)

      {:tcp_closed, ^sock} ->
        disconnect(s, :tcp, "async_recv", :closed, :active_once)

      {:tcp_error, ^sock, reason} ->
        disconnect(s, :tcp, "async_recv", reason, :active_once)
    after
      timeout ->
        disconnect(s, :tcp, "async_recv", :timeout, :active_one)
    end
  end

  defp msg_recv(%{sock: {:ssl, sock}} = s, timeout, :active_once) do
    receive do
      {:ssl, ^sock, buffer} ->
        msg_recv(s, timeout, buffer)

      {:ssl_closed, ^sock} ->
        disconnect(s, :ssl, "async_recv", :closed, :active_once)

      {:ssl_error, ^sock, reason} ->
        disconnect(s, :ssl, "async_recv", reason, :active_once)
    after
      timeout ->
        disconnect(s, :ssl, "async_recv", :timeout, :active_once)
    end
  end

  defp msg_recv(s, timeout, buffer) do
    case msg_decode(buffer) do
      {:ok, _, _} = ok -> ok
      {:more, more} -> msg_recv(s, timeout, buffer, more)
    end
  end

  defp msg_recv(%{sock: {mod, sock}} = s, timeout, buffer, more) do
    case mod.recv(sock, min(more, @max_packet), timeout) do
      {:ok, data} when byte_size(data) < more ->
        msg_recv(s, timeout, [buffer | data], more - byte_size(data))

      {:ok, data} when is_binary(buffer) ->
        msg_recv(s, timeout, buffer <> data)

      {:ok, data} when is_list(buffer) ->
        msg_recv(s, timeout, IO.iodata_to_binary([buffer | data]))

      {:error, reason} ->
        disconnect(s, tag(mod), "recv", reason, IO.iodata_to_binary(buffer))
    end
  end

  defp msg_decode(bin) when byte_size(bin) < 5 do
    {:more, 0}
  end

  defp msg_decode(<<type::int8, size::int32, rest::binary>>) do
    size = size - 4

    case rest do
      <<body::binary(size), rest::binary>> ->
        {:ok, parse(body, type, size), rest}

      _ ->
        {:more, size - byte_size(rest)}
    end
  end

  defp rows_recv(%{types: types} = s, result_types, rows, buffer) do
    case Types.decode_rows(buffer, result_types, rows, types) do
      {:ok, rows, buffer} ->
        rows_msg(s, rows, buffer)

      {:more, buffer, rows, more} ->
        rows_recv(s, result_types, rows, buffer, more)
    end
  end

  defp rows_recv(%{sock: {mod, sock}} = s, result_types, rows, buffer, more) do
    case mod.recv(sock, 0, :infinity) do
      {:ok, data} when byte_size(data) < more ->
        rows_recv(s, result_types, rows, [buffer | data], more - byte_size(data))

      {:ok, data} when is_binary(buffer) ->
        rows_recv(s, result_types, rows, buffer <> data)

      {:ok, data} when is_list(buffer) ->
        rows_recv(s, result_types, rows, IO.iodata_to_binary([buffer | data]))

      {:error, reason} ->
        disconnect(s, tag(mod), "recv", reason, IO.iodata_to_binary(buffer))
    end
  end

  defp rows_msg(s, rows, buffer) do
    case msg_recv(s, :infinity, buffer) do
      {:ok, msg, buffer} ->
        {:ok, msg, rows, buffer}

      {:disconnect, _, _} = dis ->
        dis
    end
  end

  defp msg_send(s, msgs, buffer) when is_list(msgs) do
    binaries = Enum.reduce(msgs, [], &[&2 | maybe_encode_msg(&1)])
    do_send(s, binaries, buffer)
  end

  defp msg_send(s, msg, buffer) do
    do_send(s, encode_msg(msg), buffer)
  end

  defp maybe_encode_msg(msg) when is_tuple(msg), do: encode_msg(msg)
  defp maybe_encode_msg(msg) when is_binary(msg) or is_list(msg), do: msg

  defp do_send(%{sock: {mod, sock}} = s, data, buffer) do
    case mod.send(sock, data) do
      :ok ->
        :ok

      {:error, reason} ->
        disconnect(s, tag(mod), "send", reason, buffer)
    end
  end

  defp handle_msg(s, status, msg_parameter(name: name, value: value)) do
    %{parameters: parameters} = s

    # Binaries likely part of much larger binary and
    # only keeping name/value over long term
    name = :binary.copy(name)
    value = :binary.copy(value)

    cond do
      is_reference(parameters) ->
        _ = Postgrex.Parameters.put(parameters, name, value)
        {s, status}

      is_map(parameters) ->
        {%{s | parameters: Map.put(parameters, name, value)}, status}
    end
  end

  defp handle_msg(s, status, msg_notify(channel: channel, payload: payload)) do
    %{notify: notify} = status
    notify.(channel, payload)
    {s, status}
  end

  defp handle_msg(s, status, msg_notice(fields: fields)) do
    {s, update_in(status.messages, &[fields | &1])}
  end

  defp disconnect(s, tag, action, reason, buffer) do
    disconnect(%{s | buffer: buffer}, tag, action, reason)
  end

  defp disconnect(s, tag, action, reason) do
    {:disconnect, conn_error(tag, action, reason), s}
  end

  defp conn_error(mod, action, reason) when reason in @nonposix_errors do
    conn_error("#{mod} #{action}: #{reason}")
  end

  defp conn_error(:tcp, action, reason) do
    formatted_reason = :inet.format_error(reason)
    conn_error("tcp #{action}: #{formatted_reason} - #{inspect(reason)}")
  end

  defp conn_error(:ssl, action, reason) do
    formatted_reason = :ssl.format_error(reason)
    conn_error("ssl #{action}: #{formatted_reason} - #{inspect(reason)}")
  end

  defp conn_error(message) do
    DBConnection.ConnectionError.exception(message)
  end

  defp disconnect(%{connection_id: connection_id} = s, %Postgrex.Error{} = err, buffer) do
    {:disconnect, %{err | connection_id: connection_id}, %{s | buffer: buffer}}
  end

  defp disconnect(s, %RuntimeError{} = err, buffer) do
    {:disconnect, err, %{s | buffer: buffer}}
  end

  defp sync_recv(s, status, buffer) do
    %{postgres: postgres, transactions: transactions} = s

    case msg_recv(s, :infinity, buffer) do
      {:ok, msg_ready(status: :idle), buffer}
      when postgres == :transaction and transactions == :strict ->
        sync_error(s, :idle, buffer)

      {:ok, msg_ready(status: :transaction), buffer}
      when postgres == :idle and transactions == :strict ->
        sync_error(s, :transaction, buffer)

      {:ok, msg_ready(status: :error), buffer}
      when postgres == :idle and transactions == :strict ->
        sync_error(s, :error, buffer)

      {:ok, msg_ready(status: postgres), buffer} ->
        {:ok, %{s | postgres: postgres, buffer: buffer}}

      {:ok, msg_error(fields: fields), buffer} ->
        disconnect(s, Postgrex.Error.exception(postgres: fields), buffer)

      {:ok, msg, buffer} ->
        {s, status} = handle_msg(s, status, msg)
        sync_recv(s, status, buffer)

      {:disconnect, _, _} = dis ->
        dis
    end
  end

  defp sync_error(s, postgres, buffer) do
    sync_error(%{s | buffer: buffer}, postgres)
  end

  defp sync_error(s, postgres) do
    err = %Postgrex.Error{message: "unexpected postgres status: #{postgres}"}
    {:disconnect, err, s}
  end

  defp recv_buffer(%{sock: {:gen_tcp, sock}} = s) do
    receive do
      {:tcp, ^sock, buffer} ->
        {:ok, %{s | buffer: buffer}}

      {:tcp_closed, ^sock} ->
        disconnect(s, :tcp, "async recv", :closed, "")

      {:tcp_error, ^sock, reason} ->
        disconnect(s, :tcp, "async_recv", reason, "")
    after
      0 ->
        {:ok, %{s | buffer: <<>>}}
    end
  end

  defp recv_buffer(%{sock: {:ssl, sock}} = s) do
    receive do
      {:ssl, ^sock, buffer} ->
        {:ok, %{s | buffer: buffer}}

      {:ssl_closed, ^sock} ->
        disconnect(s, :ssl, "async recv", :closed, "")

      {:ssl_error, ^sock, reason} ->
        disconnect(s, :ssl, "async recv", reason, "")
    after
      0 ->
        {:ok, %{s | buffer: <<>>}}
    end
  end

  ## Fake [active: once] if buffer not empty
  defp activate(s, <<>>) do
    case setopts(s, [active: :once], <<>>) do
      :ok -> {:ok, %{s | buffer: :active_once}}
      other -> other
    end
  end

  defp activate(%{sock: {mod, sock}} = s, buffer) do
    _ = send(self(), {tag(mod), sock, buffer})
    {:ok, s}
  end

  defp setopts(%{sock: {mod, sock}} = s, opts, buffer) do
    case setopts(mod, sock, opts) do
      :ok ->
        :ok

      {:error, reason} ->
        disconnect(s, tag(mod), "setopts", reason, buffer)
    end
  end

  defp setopts(:gen_tcp, sock, opts), do: :inet.setopts(sock, opts)
  defp setopts(:ssl, sock, opts), do: :ssl.setopts(sock, opts)

  defp cancel_request(%{connection_key: nil}), do: :ok

  defp cancel_request(s) do
    case do_cancel_request(s) do
      :ok ->
        :ok

      {:error, action, reason} ->
        err = conn_error(:tcp, action, reason)

        Logger.error(fn ->
          [
            "#{inspect(__MODULE__)} #{inspect(self())} could not cancel backend: "
            | Exception.message(err)
          ]
        end)
    end
  end

  defp do_cancel_request(%{peer: {:local, _} = peer} = s), do: do_cancel_request(peer, 0, s)
  defp do_cancel_request(%{peer: {ip, port}} = s), do: do_cancel_request(ip, port, s)

  defp do_cancel_request(ip, port, %{timeout: timeout} = s) do
    case :gen_tcp.connect(ip, port, [mode: :binary, active: false], timeout) do
      {:ok, sock} -> cancel_send_recv(s, sock)
      {:error, reason} -> {:error, :connect, reason}
    end
  end

  defp cancel_send_recv(%{connection_id: pid, connection_key: key} = s, sock) do
    msg = msg_cancel_request(pid: pid, key: key)

    case :gen_tcp.send(sock, encode_msg(msg)) do
      :ok -> cancel_recv(s, sock)
      {:error, reason} -> {:error, :send, reason}
    end
  end

  defp cancel_recv(%{timeout: timeout}, sock) do
    # ignore result as socket will close, else can do nothing
    _ = :gen_tcp.recv(sock, 0, timeout)
    :gen_tcp.close(sock)
  end

  defp sock_close(%{sock: {mod, sock}}), do: mod.close(sock)

  defp delete_parameters(%{parameters: ref}) when is_reference(ref) do
    Postgrex.Parameters.delete(ref)
  end

  defp delete_parameters(_), do: :ok

  defp queries_new(), do: :ets.new(__MODULE__, [:set, :public])

  defp queries_delete(%{queries: nil}), do: true
  defp queries_delete(%{queries: queries}), do: :ets.delete(queries)

  defp query_put(%{queries: nil}, _), do: :ok
  defp query_put(_, %Query{ref: nil}), do: :ok
  defp query_put(_, %Query{name: ""}), do: :ok

  defp query_put(%{queries: queries}, %Query{name: name, cache: :statement, ref: ref} = query) do
    try do
      :ets.insert(queries, {name, ref, query})
    rescue
      ArgumentError ->
        # ets table deleted, socket will be closed, rescue here and get nice
        # error when trying to recv on socket.
        :ok
    else
      true -> :ok
    end
  end

  defp query_put(%{queries: queries}, %Query{name: name, cache: :reference, ref: ref}) do
    try do
      :ets.insert(queries, {name, ref})
    rescue
      ArgumentError ->
        # ets table deleted, socket will be closed, rescue here and get nice
        # error when trying to recv on socket.
        :ok
    else
      true -> :ok
    end
  end

  defp query_delete(%{queries: nil}, _), do: :ok
  defp query_delete(_, %Query{name: ""}), do: :ok

  defp query_delete(%{queries: queries}, %Query{name: name}) do
    try do
      :ets.delete(queries, name)
    rescue
      ArgumentError -> :ok
    else
      true -> :ok
    end
  end

  defp query_delete_on_error(
         %{queries: queries},
         %{postgres: %{code: code}},
         %Query{name: name}
       )
       when queries != nil and code in [:feature_not_supported, :invalid_sql_statement_name] do
    try do
      :ets.delete(queries, name)
    rescue
      ArgumentError -> :ok
    else
      true -> :ok
    end
  end

  defp query_delete_on_error(_, _, _), do: :ok

  defp query_member?(%{queries: nil}, _), do: false
  defp query_member?(_, %{name: ""}), do: false

  defp query_member?(%{types: protocol_types}, %Query{types: query_types})
       when protocol_types != query_types,
       do: false

  defp query_member?(%{queries: queries}, %Query{name: name, ref: ref}) do
    try do
      :ets.lookup_element(queries, name, 2)
    rescue
      ArgumentError -> false
    else
      ^ref -> true
      _ -> false
    end
  end

  defp cached_query(%{queries: queries}, %Query{cache: :statement} = query) do
    %{name: name, statement: statement} = query

    try do
      :ets.lookup_element(queries, name, 3)
    rescue
      ArgumentError -> nil
    else
      %{statement: ^statement} = query -> query
      _ -> nil
    end
  end

  defp cached_query(_, _) do
    nil
  end
end<|MERGE_RESOLUTION|>--- conflicted
+++ resolved
@@ -1095,12 +1095,8 @@
           | {:disconnect, %DBConnection.ConnectionError{}, state}
   def handle_copy_recv(msg, max_copies, s) do
     case handle_socket(msg, s) do
-<<<<<<< HEAD
-      {:data, data} -> handle_copy_recv(s, [], data)
+      {:data, data} -> handle_copy_recv(s, max_copies, [], 0, data)
       :ignore -> {:ok, [], s}
-=======
-      {:data, data} -> handle_copy_recv(s, max_copies, [], 0, data)
->>>>>>> 41e9211c
       :unknown -> :unknown
       disconnect -> disconnect
     end
